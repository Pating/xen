package uk.ac.cam.cl.xeno.domctl;

import java.net.InetAddress;
import java.io.*;
import org.xml.sax.*;
import org.xml.sax.helpers.*;

public class Defaults
{
  String domainName;

  int domainSizeKB;
  String domainImage;
  String domainInitRD;
  int domainVIFs;

  String rootDevice;

  String NWIP;
  String NWGW;
  String NWMask;
  String NWHost;

  String NWNFSServer;
  String NWNFSRoot;

  int MaxDomainNumber = Integer.MAX_VALUE;

  String args = "";

  String XIToolsDir;

  /***********************************************************************/

  public Defaults ()
  {
    File f = Settings.getDefaultsFile ();

    try
      {
	XMLReader xr = new org.apache.crimson.parser.XMLReaderImpl();
	Handler handler = new Handler ();
	xr.setContentHandler (handler);
	xr.setErrorHandler (handler);
	xr.parse (new InputSource(new FileReader (f)));
      }
    catch (Exception e) 
      {
	System.err.println ("Could not read defaults file " + f +
			    "\nException: " + e);
	e.printStackTrace();
	System.exit(1);
      }
  }

  public void describe () {
    System.out.println ("Domain defaults:");
    System.out.println ("   name            " + domainName);
    System.out.println ("   size            " + domainSizeKB);
    System.out.println ("   vifs            " + domainVIFs);
    System.out.println ("   domainImage     " + domainImage);
    System.out.println ("   domainInitRD    " + domainInitRD);
    System.out.println ("   rootDevice      " + rootDevice);
    System.out.println ("   NWIP            " + NWIP);
    System.out.println ("   NWGW            " + NWGW);
    System.out.println ("   NWMask          " + NWMask);
    System.out.println ("   MaxDomainNumber " + MaxDomainNumber);
<<<<<<< HEAD
    System.out.println ("   NWNFSServer " + NWNFSServer);
    System.out.println ("   NWNFSRoot " + NWNFSRoot);
    System.out.println ("   XIToolsDir " + XIToolsDir);
    System.out.println ("   args " + args);
=======
    System.out.println ("   NWNFSServer     " + NWNFSServer);
    System.out.println ("   NWNFSRoot       " + NWNFSRoot);
    System.out.println ("   XIToolsDir      " + XIToolsDir);
>>>>>>> 35ede0c6
  }

  /***********************************************************************/

  class Handler extends DefaultHandler
  {
    boolean inDomctlDefaults;
    String lastName;

    public void startDocument ()
    {
    }

    public void endDocument ()
    {
    }

    public void startElement (String uri, String name,
			      String qname, Attributes atts)
    {
      if (qname.equals ("domctl_defaults")) {
	inDomctlDefaults = true;
      } else {
	lastName = qname;
      }
    }

    public void endElement (String uri, String name, String qname)
    {
      lastName = "";
      if (qname.equals ("domctl_defaults")) {
	inDomctlDefaults = false;
      }
    }
    
    public void characters (char ch[], int start, int length)
    {
      String s = new String (ch, start, length);
      if (lastName != null)
	{
	  if (lastName.equals ("domain_size_kb")) {
	    domainSizeKB = Integer.parseInt (s);
	  } else if (lastName.equals ("domain_image")) {
	    domainImage = s;
	  } else if (lastName.equals ("domain_name")) {
	    domainName = s;
	  } else if (lastName.equals ("domain_init_rd")) {
	    domainInitRD = s;
	  } else if (lastName.equals ("domain_vifs")) {
	    domainVIFs = Integer.parseInt (s);
	  } else if (lastName.equals ("root_device")) {
	    rootDevice = s;
	  } else if (lastName.equals ("nw_ip")) {
	    NWIP = expandDefault (s, Settings.LOCAL_IP);
	  } else if (lastName.equals ("nw_gw")) {
	    NWGW = expandDefault (s, Settings.LOCAL_GW);
	  } else if (lastName.equals ("nw_mask")) {
	    NWMask = expandDefault (s, Settings.LOCAL_MASK);
	  } else if (lastName.equals ("nw_host")) {
	    NWHost = s;
	  } else if (lastName.equals ("nw_nfs_server")) {
	    NWNFSServer = s;
	  } else if (lastName.equals ("nw_nfs_root")) {
	    NWNFSRoot = s;
	  } else if (lastName.equals ("args")) {
	    args = s;
	  } else if (lastName.equals ("max_domain_number")) {
	    MaxDomainNumber = Integer.parseInt(s);
	  } else if (lastName.equals ("xi_tools_dir")) {
	    XIToolsDir = s;
	  }
	}
    }
  }

  public String expandDefault (String supplied, String self)
  {
    if (supplied.startsWith ("=")) {
      if (supplied.length() > 1) {
	return self + supplied.substring (1, supplied.length());
      } else {
	return self;
      }
    } else {
      return supplied;
    }
  }
}<|MERGE_RESOLUTION|>--- conflicted
+++ resolved
@@ -25,7 +25,6 @@
   String NWNFSRoot;
 
   int MaxDomainNumber = Integer.MAX_VALUE;
-
   String args = "";
 
   String XIToolsDir;
@@ -65,16 +64,10 @@
     System.out.println ("   NWGW            " + NWGW);
     System.out.println ("   NWMask          " + NWMask);
     System.out.println ("   MaxDomainNumber " + MaxDomainNumber);
-<<<<<<< HEAD
-    System.out.println ("   NWNFSServer " + NWNFSServer);
-    System.out.println ("   NWNFSRoot " + NWNFSRoot);
-    System.out.println ("   XIToolsDir " + XIToolsDir);
-    System.out.println ("   args " + args);
-=======
     System.out.println ("   NWNFSServer     " + NWNFSServer);
     System.out.println ("   NWNFSRoot       " + NWNFSRoot);
     System.out.println ("   XIToolsDir      " + XIToolsDir);
->>>>>>> 35ede0c6
+    System.out.println ("   args            " + args);
   }
 
   /***********************************************************************/
