/******************************************************************************
 * memory.c
 *
 * Code to handle memory-related requests.
 *
 * Copyright (c) 2003-2004, B Dragovic
 * Copyright (c) 2003-2005, K A Fraser
 */

#include <xen/config.h>
#include <xen/types.h>
#include <xen/lib.h>
#include <xen/mm.h>
#include <xen/perfc.h>
#include <xen/sched.h>
#include <xen/event.h>
#include <xen/shadow.h>
#include <xen/iocap.h>
#include <asm/current.h>
#include <asm/hardirq.h>
#include <public/memory.h>

static long
increase_reservation(
    struct domain *d, 
    unsigned long *extent_list, 
    unsigned int   nr_extents,
    unsigned int   extent_order,
    unsigned int   flags,
    int           *preempted)
{
    struct pfn_info *page;
    unsigned long    i;

    if ( (extent_list != NULL) &&
         !array_access_ok(extent_list, nr_extents, sizeof(*extent_list)) )
        return 0;

    if ( (extent_order != 0) &&
         !multipage_allocation_permitted(current->domain) )
        return 0;

    for ( i = 0; i < nr_extents; i++ )
    {
        if ( hypercall_preempt_check() )
        {
            *preempted = 1;
            return i;
        }

        if ( unlikely((page = alloc_domheap_pages(
            d, extent_order, flags)) == NULL) )
        {
            DPRINTK("Could not allocate order=%d extent: "
                    "id=%d flags=%x (%ld of %d)\n",
                    extent_order, d->domain_id, flags, i, nr_extents);
            return i;
        }

        /* Inform the domain of the new page's machine address. */ 
        if ( (extent_list != NULL) &&
             (__put_user(page_to_pfn(page), &extent_list[i]) != 0) )
            return i;
    }

    return nr_extents;
}
    
static long
populate_physmap(
    struct domain *d, 
    unsigned long *extent_list, 
    unsigned int   nr_extents,
    unsigned int   extent_order,
    unsigned int   flags,
    int           *preempted)
{
    struct pfn_info *page;
    unsigned long    i, j, pfn, mfn;

    if ( !array_access_ok(extent_list, nr_extents, sizeof(*extent_list)) )
        return 0;

    if ( (extent_order != 0) &&
         !multipage_allocation_permitted(current->domain) )
        return 0;

    for ( i = 0; i < nr_extents; i++ )
    {
        if ( hypercall_preempt_check() )
        {
            *preempted = 1;
            return i;
        }

        if ( unlikely((page = alloc_domheap_pages(
            d, extent_order, flags)) == NULL) )
        {
            DPRINTK("Could not allocate order=%d extent: "
                    "id=%d flags=%x (%ld of %d)\n",
                    extent_order, d->domain_id, flags, i, nr_extents);
            return i;
        }

        mfn = page_to_pfn(page);

        if ( unlikely(__get_user(pfn, &extent_list[i]) != 0) )
            return i;

        for ( j = 0; j < (1 << extent_order); j++ )
            set_pfn_from_mfn(mfn + j, pfn + j);

        /* Inform the domain of the new page's machine address. */ 
        if ( __put_user(mfn, &extent_list[i]) != 0 )
            return i;
    }

    return nr_extents;
}
    
static long
decrease_reservation(
    struct domain *d, 
    unsigned long *extent_list, 
    unsigned int   nr_extents,
    unsigned int   extent_order,
    unsigned int   flags,
    int           *preempted)
{
    struct pfn_info *page;
<<<<<<< HEAD
    unsigned long    i, j, mpfn, mfn;
=======
    unsigned long    i, j, mfn;
>>>>>>> 5429c5d1

    if ( !array_access_ok(extent_list, nr_extents, sizeof(*extent_list)) )
        return 0;

    for ( i = 0; i < nr_extents; i++ )
    {
        if ( hypercall_preempt_check() )
        {
            *preempted = 1;
            return i;
        }

        if ( unlikely(__get_user(mfn, &extent_list[i]) != 0) )
            return i;

        for ( j = 0; j < (1 << extent_order); j++ )
        {
<<<<<<< HEAD
            mfn = __gpfn_to_mfn(d, mpfn + j);
            if ( unlikely(mfn >= max_page) )
            {
                DPRINTK("Domain %u page number out of range (%lx >= %lx)\n", 
                        d->domain_id, mfn, max_page);
                return i;
            }
            
            page = pfn_to_page(mfn);
=======
            if ( unlikely((mfn + j) >= max_page) )
            {
                DPRINTK("Domain %u page number out of range (%lx >= %lx)\n", 
                        d->domain_id, mfn + j, max_page);
                return i;
            }
            
            page = pfn_to_page(mfn + j);
>>>>>>> 5429c5d1
            if ( unlikely(!get_page(page, d)) )
            {
                DPRINTK("Bad page free for domain %u\n", d->domain_id);
                return i;
            }

            if ( test_and_clear_bit(_PGT_pinned, &page->u.inuse.type_info) )
                put_page_and_type(page);
            
            if ( test_and_clear_bit(_PGC_allocated, &page->count_info) )
                put_page(page);

            shadow_sync_and_drop_references(d, page);

            put_page(page);
        }
    }

    return nr_extents;
}

/*
 * To allow safe resume of do_memory_op() after preemption, we need to know 
 * at what point in the page list to resume. For this purpose I steal the 
 * high-order bits of the @cmd parameter, which are otherwise unused and zero.
 */
#define START_EXTENT_SHIFT 4 /* cmd[:4] == start_extent */

long do_memory_op(int cmd, void *arg)
{
    struct domain *d;
    int rc, start_extent, op, flags = 0, preempted = 0;
    struct xen_memory_reservation reservation;
    domid_t domid;

    op = cmd & ((1 << START_EXTENT_SHIFT) - 1);

    switch ( op )
    {
    case XENMEM_increase_reservation:
    case XENMEM_decrease_reservation:
    case XENMEM_populate_physmap:
        if ( copy_from_user(&reservation, arg, sizeof(reservation)) )
            return -EFAULT;

        start_extent = cmd >> START_EXTENT_SHIFT;
        if ( unlikely(start_extent > reservation.nr_extents) )
            return -EINVAL;
        
        if ( reservation.extent_start != NULL )
            reservation.extent_start += start_extent;
        reservation.nr_extents -= start_extent;

        if ( (reservation.address_bits != 0) &&
             (reservation.address_bits <
              (get_order_from_pages(max_page) + PAGE_SHIFT)) )
        {
            if ( reservation.address_bits < 31 )
                return -ENOMEM;
            flags = ALLOC_DOM_DMA;
        }

        if ( likely(reservation.domid == DOMID_SELF) )
            d = current->domain;
        else if ( !IS_PRIV(current->domain) )
            return -EPERM;
        else if ( (d = find_domain_by_id(reservation.domid)) == NULL )
            return -ESRCH;

        switch ( op )
        {
        case XENMEM_increase_reservation:
            rc = increase_reservation(
                d,
                reservation.extent_start,
                reservation.nr_extents,
                reservation.extent_order,
                flags,
                &preempted);
            break;
        case XENMEM_decrease_reservation:
            rc = decrease_reservation(
                d,
                reservation.extent_start,
                reservation.nr_extents,
                reservation.extent_order,
                flags,
                &preempted);
            break;
        case XENMEM_populate_physmap:
        default:
            rc = populate_physmap(
                d,
                reservation.extent_start,
                reservation.nr_extents,
                reservation.extent_order,
                flags,
                &preempted);
            break;
        }

        if ( unlikely(reservation.domid != DOMID_SELF) )
            put_domain(d);

        rc += start_extent;

        if ( preempted )
            return hypercall2_create_continuation(
                __HYPERVISOR_memory_op, op | (rc << START_EXTENT_SHIFT), arg);

        break;

    case XENMEM_maximum_ram_page:
        rc = max_page;
        break;

    case XENMEM_current_reservation:
    case XENMEM_maximum_reservation:
        if ( get_user(domid, (domid_t *)arg) )
            return -EFAULT;

        if ( likely((domid = (unsigned long)arg) == DOMID_SELF) )
            d = current->domain;
        else if ( !IS_PRIV(current->domain) )
            return -EPERM;
        else if ( (d = find_domain_by_id(domid)) == NULL )
            return -ESRCH;

        rc = (op == XENMEM_current_reservation) ? d->tot_pages : d->max_pages;

        if ( unlikely(domid != DOMID_SELF) )
            put_domain(d);

        break;

    default:
        rc = arch_memory_op(op, arg);
        break;
    }

    return rc;
}

/*
 * Local variables:
 * mode: C
 * c-set-style: "BSD"
 * c-basic-offset: 4
 * tab-width: 4
 * indent-tabs-mode: nil
 * End:
 */<|MERGE_RESOLUTION|>--- conflicted
+++ resolved
@@ -65,7 +65,7 @@
 
     return nr_extents;
 }
-    
+
 static long
 populate_physmap(
     struct domain *d, 
@@ -75,8 +75,9 @@
     unsigned int   flags,
     int           *preempted)
 {
-    struct pfn_info *page;
-    unsigned long    i, j, pfn, mfn;
+    struct pfn_info         *page;
+    unsigned long            i, j, pfn, mfn;
+    struct domain_mmap_cache cache1, cache2;
 
     if ( !array_access_ok(extent_list, nr_extents, sizeof(*extent_list)) )
         return 0;
@@ -84,13 +85,19 @@
     if ( (extent_order != 0) &&
          !multipage_allocation_permitted(current->domain) )
         return 0;
+
+    if (shadow_mode_translate(d)) {
+        domain_mmap_cache_init(&cache1);
+        domain_mmap_cache_init(&cache2);
+        shadow_lock(d);
+    }
 
     for ( i = 0; i < nr_extents; i++ )
     {
         if ( hypercall_preempt_check() )
         {
             *preempted = 1;
-            return i;
+            goto out;
         }
 
         if ( unlikely((page = alloc_domheap_pages(
@@ -99,23 +106,37 @@
             DPRINTK("Could not allocate order=%d extent: "
                     "id=%d flags=%x (%ld of %d)\n",
                     extent_order, d->domain_id, flags, i, nr_extents);
-            return i;
+            goto out;
         }
 
         mfn = page_to_pfn(page);
 
         if ( unlikely(__get_user(pfn, &extent_list[i]) != 0) )
-            return i;
-
-        for ( j = 0; j < (1 << extent_order); j++ )
+            goto out;
+
+        for ( j = 0; j < (1 << extent_order); j++ ) {
+            printf("Populating %lx with %lx.\n",
+                   pfn + j, mfn + j);
+            if (shadow_mode_translate(d))
+                set_p2m_entry(d, pfn + j, mfn + j, &cache1, &cache2);
             set_pfn_from_mfn(mfn + j, pfn + j);
-
-        /* Inform the domain of the new page's machine address. */ 
-        if ( __put_user(mfn, &extent_list[i]) != 0 )
-            return i;
-    }
-
-    return nr_extents;
+        }
+
+        if (!shadow_mode_translate(d)) {
+            /* Inform the domain of the new page's machine address. */ 
+            if ( __put_user(mfn, &extent_list[i]) != 0 )
+                goto out;
+        }
+    }
+
+ out:
+    if (shadow_mode_translate(d)) {
+        shadow_unlock(d);
+        domain_mmap_cache_destroy(&cache1);
+        domain_mmap_cache_destroy(&cache2);
+    }
+
+    return i;
 }
     
 static long
@@ -128,11 +149,7 @@
     int           *preempted)
 {
     struct pfn_info *page;
-<<<<<<< HEAD
-    unsigned long    i, j, mpfn, mfn;
-=======
-    unsigned long    i, j, mfn;
->>>>>>> 5429c5d1
+    unsigned long    i, j, gpfn, mfn;
 
     if ( !array_access_ok(extent_list, nr_extents, sizeof(*extent_list)) )
         return 0;
@@ -145,31 +162,20 @@
             return i;
         }
 
-        if ( unlikely(__get_user(mfn, &extent_list[i]) != 0) )
+        if ( unlikely(__get_user(gpfn, &extent_list[i]) != 0) )
             return i;
 
         for ( j = 0; j < (1 << extent_order); j++ )
         {
-<<<<<<< HEAD
-            mfn = __gpfn_to_mfn(d, mpfn + j);
+            mfn = __gpfn_to_mfn(d, gpfn + j);
             if ( unlikely(mfn >= max_page) )
             {
-                DPRINTK("Domain %u page number out of range (%lx >= %lx)\n", 
-                        d->domain_id, mfn, max_page);
+                DPRINTK("Domain %u page number out of range (%lx(%lx) >= %lx)\n", 
+                        d->domain_id, mfn, gpfn, max_page);
                 return i;
             }
             
             page = pfn_to_page(mfn);
-=======
-            if ( unlikely((mfn + j) >= max_page) )
-            {
-                DPRINTK("Domain %u page number out of range (%lx >= %lx)\n", 
-                        d->domain_id, mfn + j, max_page);
-                return i;
-            }
-            
-            page = pfn_to_page(mfn + j);
->>>>>>> 5429c5d1
             if ( unlikely(!get_page(page, d)) )
             {
                 DPRINTK("Bad page free for domain %u\n", d->domain_id);
@@ -182,8 +188,18 @@
             if ( test_and_clear_bit(_PGC_allocated, &page->count_info) )
                 put_page(page);
 
-            shadow_sync_and_drop_references(d, page);
-
+            if (shadow_mode_translate(d)) {
+                struct domain_mmap_cache c1, c2;
+                domain_mmap_cache_init(&c1);
+                domain_mmap_cache_init(&c2);
+                shadow_lock(d);
+                shadow_sync_and_drop_references(d, page);
+                set_p2m_entry(d, gpfn + j, -1, &c1, &c2);
+                set_pfn_from_mfn(mfn + j, INVALID_M2P_ENTRY);
+                shadow_unlock(d);
+                domain_mmap_cache_destroy(&c1);
+                domain_mmap_cache_destroy(&c2);
+            }
             put_page(page);
         }
     }
