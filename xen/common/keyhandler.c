--- conflicted
+++ resolved
@@ -38,17 +38,7 @@
     key_table[key].desc[STR_MAX-1] = '\0'; 
 }
 
-<<<<<<< HEAD
 static void show_handlers(unsigned char key)
-=======
-key_handler *get_key_handler(unsigned char key)
-{
-    return key_table[key].handler; 
-}
-
-static void show_handlers(unsigned char key, void *dev_id,
-                          struct xen_regs *regs)
->>>>>>> 34a4642e
 {
     int i; 
     printk("'%c' pressed -> showing installed handlers\n", key);
@@ -60,38 +50,21 @@
 }
 
 
-<<<<<<< HEAD
 static void dump_registers(unsigned char key)
 {
-    struct pt_regs *regs = (struct pt_regs *)get_execution_context();
+    struct xen_regs *regs = (struct xen_regs *)get_execution_context();
     extern void show_registers(struct pt_regs *regs); 
-=======
-static void dump_registers(unsigned char key, void *dev_id,
-                           struct xen_regs *regs)
-{
-    extern void show_registers(struct xen_regs *regs); 
->>>>>>> 34a4642e
     printk("'%c' pressed -> dumping registers\n", key); 
     show_registers(regs); 
 }
 
-<<<<<<< HEAD
 static void halt_machine(unsigned char key)
-=======
-static void halt_machine(unsigned char key, void *dev_id,
-                         struct xen_regs *regs) 
->>>>>>> 34a4642e
 {
     printk("'%c' pressed -> rebooting machine\n", key); 
     machine_restart(NULL); 
 }
 
-<<<<<<< HEAD
 void do_task_queues(unsigned char key)
-=======
-void do_task_queues(unsigned char key, void *dev_id,
-                    struct xen_regs *regs) 
->>>>>>> 34a4642e
 {
     unsigned long  flags;
     struct domain *d;
@@ -138,7 +111,6 @@
     read_unlock_irqrestore(&tasklist_lock, flags); 
 }
 
-<<<<<<< HEAD
 extern void dump_runq(unsigned char key);
 extern void print_sched_histo(unsigned char key);
 extern void reset_sched_histo(unsigned char key);
@@ -149,24 +121,6 @@
 #ifdef PERF_COUNTERS
 extern void perfc_printall(unsigned char key);
 extern void perfc_reset(unsigned char key);
-=======
-extern void dump_runq(unsigned char key, void *dev_id, 
-                      struct xen_regs *regs);
-extern void print_sched_histo(unsigned char key, void *dev_id, 
-                              struct xen_regs *regs);
-extern void reset_sched_histo(unsigned char key, void *dev_id, 
-                              struct xen_regs *regs);
-#ifndef NDEBUG
-extern void audit_domains_key(unsigned char key, void *dev_id,
-                           struct xen_regs *regs);
-#endif
-
-#ifdef PERF_COUNTERS
-extern void perfc_printall(unsigned char key, void *dev_id,
-                           struct xen_regs *regs);
-extern void perfc_reset(unsigned char key, void *dev_id,
-                        struct xen_regs *regs);
->>>>>>> 34a4642e
 #endif
 
 void initialize_keytable(void)
