/*
 * Region register and region id management
 *
 * Copyright (C) 2001-2004 Hewlett-Packard Co.
 *	Dan Magenheimer (dan.magenheimer@hp.com
 *	Bret Mckee (bret.mckee@hp.com)
 *
 */


#include <linux/config.h>
#include <linux/types.h>
#include <linux/sched.h>
#include <asm/page.h>
#include <asm/regionreg.h>
#include <asm/vhpt.h>


#define	IA64_MIN_IMPL_RID_BITS	(IA64_MIN_IMPL_RID_MSB+1)
#define	IA64_MAX_IMPL_RID_BITS	24

#define MIN_RIDS	(1 << IA64_MIN_IMPL_RID_BITS)
#define	MIN_RID_MAX	(MIN_RIDS - 1)
#define	MIN_RID_MASK	(MIN_RIDS - 1)
#define	MAX_RIDS	(1 << (IA64_MAX_IMPL_RID_BITS))
#define	MAX_RID		(MAX_RIDS - 1)
#define	MAX_RID_BLOCKS	(1 << (IA64_MAX_IMPL_RID_BITS-IA64_MIN_IMPL_RID_BITS))
#define RIDS_PER_RIDBLOCK MIN_RIDS

// This is the one global memory representation of the default Xen region reg
ia64_rr xen_rr;

#if 0
// following already defined in include/asm-ia64/gcc_intrin.h
// it should probably be ifdef'd out from there to ensure all region
// register usage is encapsulated in this file
static inline unsigned long
ia64_get_rr (unsigned long rr)
{
	    unsigned long r;
	    __asm__ __volatile__ (";;mov %0=rr[%1];;":"=r"(r):"r"(rr):"memory");
	    return r;
}

static inline void
ia64_set_rr (unsigned long rr, unsigned long rrv)
{
	    __asm__ __volatile__ (";;mov rr[%0]=%1;;"::"r"(rr),"r"(rrv):"memory");
}
#endif

// use this to allocate a rid out of the "Xen reserved rid block"
unsigned long allocate_reserved_rid(void)
{
	static unsigned long currentrid = XEN_DEFAULT_RID;
	unsigned long t = currentrid;

	unsigned long max = RIDS_PER_RIDBLOCK;

	if (++currentrid >= max) return(-1UL);
	return t;
}


// returns -1 if none available
unsigned long allocate_metaphysical_rr0(void)
{
	ia64_rr rrv;

	rrv.rid = allocate_reserved_rid();
	rrv.ps = PAGE_SHIFT;
	rrv.ve = 0;
	return rrv.rrval;
}

int deallocate_metaphysical_rid(unsigned long rid)
{
	// fix this when the increment allocation mechanism is fixed.
	return 1;
}


void init_rr(void)
{
	xen_rr.rrval = 0;
	xen_rr.ve = 0;
	xen_rr.rid = allocate_reserved_rid();
	xen_rr.ps = PAGE_SHIFT;

	printf("initialized xen_rr.rid=0x%lx\n", xen_rr.rid);
}

/*************************************
  Region Block setup/management
*************************************/

static int implemented_rid_bits = 0;
static struct domain *ridblock_owner[MAX_RID_BLOCKS] = { 0 };

void get_impl_rid_bits(void)
{
	// FIXME (call PAL)
//#ifdef CONFIG_MCKINLEY
	implemented_rid_bits = IA64_MAX_IMPL_RID_BITS;
//#else
//#error "rid ranges won't work on Merced"
//#endif
	if (implemented_rid_bits <= IA64_MIN_IMPL_RID_BITS ||
	    implemented_rid_bits > IA64_MAX_IMPL_RID_BITS)
		BUG();
}


/*
 * Allocate a power-of-two-sized chunk of region id space -- one or more
 *  "rid blocks"
 */
int allocate_rid_range(struct domain *d, unsigned long ridbits)
{
	int i, j, n_rid_blocks;

	if (implemented_rid_bits == 0) get_impl_rid_bits();
	
	if (ridbits >= IA64_MAX_IMPL_RID_BITS)
	ridbits = IA64_MAX_IMPL_RID_BITS - 1;
	
	if (ridbits < IA64_MIN_IMPL_RID_BITS)
	ridbits = IA64_MIN_IMPL_RID_BITS;

	// convert to rid_blocks and find one
	n_rid_blocks = ridbits - IA64_MIN_IMPL_RID_BITS + 1;
	
	// skip over block 0, reserved for "meta-physical mappings (and Xen)"
	for (i = n_rid_blocks; i < MAX_RID_BLOCKS; i += n_rid_blocks) {
		if (ridblock_owner[i] == NULL) {
			for (j = i; j < i + n_rid_blocks; ++j) {
				if (ridblock_owner[j]) break;
			}
			if (ridblock_owner[j] == NULL) break;
		}
	}
	
	if (i >= MAX_RID_BLOCKS) return 0;
	
	// found an unused block:
	//   (i << min_rid_bits) <= rid < ((i + n) << min_rid_bits)
	// mark this block as owned
	for (j = i; j < i + n_rid_blocks; ++j) ridblock_owner[j] = d;
	
	// setup domain struct
	d->rid_bits = ridbits;
	d->starting_rid = i << IA64_MIN_IMPL_RID_BITS;
	d->ending_rid = (i+n_rid_blocks) << IA64_MIN_IMPL_RID_BITS;
printf("###allocating rid_range, domain %p: starting_rid=%lx, ending_rid=%lx\n",
d,d->starting_rid, d->ending_rid);
	
	return 1;
}


int deallocate_rid_range(struct domain *d)
{
	int i;
	int rid_block_end = d->ending_rid >> IA64_MIN_IMPL_RID_BITS;
	int rid_block_start = d->starting_rid >> IA64_MIN_IMPL_RID_BITS;

	return 1;  // KLUDGE ALERT
	//
	// not all domains will have allocated RIDs (physical mode loaders for instance)
	//
	if (d->rid_bits == 0) return 1;

#ifdef DEBUG
	for (i = rid_block_start; i < rid_block_end; ++i) {
	        ASSERT(ridblock_owner[i] == d);
	    }
#endif
	
	for (i = rid_block_start; i < rid_block_end; ++i)
	ridblock_owner[i] = NULL;
	
	d->rid_bits = 0;
	d->starting_rid = 0;
	d->ending_rid = 0;
	return 1;
}


// This function is purely for performance... apparently scrambling
//  bits in the region id makes for better hashing, which means better
//  use of the VHPT, which means better performance
// Note that the only time a RID should be mangled is when it is stored in
//  a region register; anytime it is "viewable" outside of this module,
//  it should be unmangled

//This appears to work in Xen... turn it on later so no complications yet
#define CONFIG_MANGLE_RIDS
#ifdef CONFIG_MANGLE_RIDS
static inline unsigned long
vmMangleRID(unsigned long RIDVal)
{
	union bits64 { unsigned char bytes[4]; unsigned long uint; };

	union bits64 t;
	unsigned char tmp;

	t.uint = RIDVal;
	tmp = t.bytes[1];
	t.bytes[1] = t.bytes[3];
	t.bytes[3] = tmp;

	return t.uint;
}

// since vmMangleRID is symmetric, use it for unmangling also
#define vmUnmangleRID(x)	vmMangleRID(x)
#else
// no mangling/unmangling
#define vmMangleRID(x)	(x)
#define vmUnmangleRID(x) (x)
#endif

static inline void
set_rr_no_srlz(unsigned long rr, unsigned long rrval)
{
	ia64_set_rr(rr, vmMangleRID(rrval));
}

void
set_rr(unsigned long rr, unsigned long rrval)
{
	ia64_set_rr(rr, vmMangleRID(rrval));
	ia64_srlz_d();
}

unsigned long
get_rr(unsigned long rr)
{
	return vmUnmangleRID(ia64_get_rr(rr));
}

static inline int validate_page_size(unsigned long ps)
{
	switch(ps) {
	    case 12: case 13: case 14: case 16: case 18:
	    case 20: case 22: case 24: case 26: case 28:
		return 1;
	    default:
		return 0;
	}
}

// validates and changes a single region register
// in the currently executing domain
// Passing a value of -1 is a (successful) no-op
// NOTE: DOES NOT SET VCPU's rrs[x] value!!
int set_one_rr(unsigned long rr, unsigned long val)
{
	struct vcpu *v = current;
	unsigned long rreg = REGION_NUMBER(rr);
	ia64_rr rrv, newrrv, memrrv;
	unsigned long newrid;

	if (val == -1) return 1;

	rrv.rrval = val;
	newrrv.rrval = 0;
	newrid = v->domain->starting_rid + rrv.rid;

	if (newrid > v->domain->ending_rid) {
		printk("can't set rr%d to %lx, starting_rid=%lx,"
			"ending_rid=%lx, val=%lx\n", rreg, newrid,
			v->domain->starting_rid,v->domain->ending_rid,val);
		return 0;
	}

	memrrv.rrval = rrv.rrval;
	if (rreg == 7) {
		newrrv.rid = newrid;
		newrrv.ve = VHPT_ENABLED_REGION_7;
		newrrv.ps = IA64_GRANULE_SHIFT;
		ia64_new_rr7(vmMangleRID(newrrv.rrval),v->vcpu_info);
	}
	else {
		newrrv.rid = newrid;
		// FIXME? region 6 needs to be uncached for EFI to work
		if (rreg == 6) newrrv.ve = VHPT_ENABLED_REGION_7;
		else newrrv.ve = VHPT_ENABLED_REGION_0_TO_6;
		newrrv.ps = PAGE_SHIFT;
		if (rreg == 0) ed->arch.metaphysical_saved_rr0 = newrrv.rrval;
		set_rr(rr,newrrv.rrval);
	}
	return 1;
}

// set rr0 to the passed rid (for metaphysical mode so don't use domain offset
int set_metaphysical_rr0(void)
{
	struct exec_domain *ed = current;
	ia64_rr rrv;
	
//	rrv.ve = 1; 	FIXME: TURN ME BACK ON WHEN VHPT IS WORKING
	set_rr(0,ed->arch.metaphysical_rr0);
}

// validates/changes region registers 0-6 in the currently executing domain
// Note that this is the one and only SP API (other than executing a privop)
// for a domain to use to change region registers
int set_all_rr( u64 rr0, u64 rr1, u64 rr2, u64 rr3,
		     u64 rr4, u64 rr5, u64 rr6, u64 rr7)
{
	if (!set_one_rr(0x0000000000000000L, rr0)) return 0;
	if (!set_one_rr(0x2000000000000000L, rr1)) return 0;
	if (!set_one_rr(0x4000000000000000L, rr2)) return 0;
	if (!set_one_rr(0x6000000000000000L, rr3)) return 0;
	if (!set_one_rr(0x8000000000000000L, rr4)) return 0;
	if (!set_one_rr(0xa000000000000000L, rr5)) return 0;
	if (!set_one_rr(0xc000000000000000L, rr6)) return 0;
	if (!set_one_rr(0xe000000000000000L, rr7)) return 0;
	return 1;
}

void init_all_rr(struct vcpu *v)
{
	ia64_rr rrv;

<<<<<<< HEAD
	rrv.rrval = 0;
	rrv.rid = v->domain->metaphysical_rid;
=======
	rrv.rrval = ed->domain->arch.metaphysical_rr0;
>>>>>>> 17872fb7
	rrv.ps = PAGE_SHIFT;
	rrv.ve = 1;
if (!v->vcpu_info) { printf("Stopping in init_all_rr\n"); dummy(); }
	v->vcpu_info->arch.rrs[0] = -1;
	v->vcpu_info->arch.rrs[1] = rrv.rrval;
	v->vcpu_info->arch.rrs[2] = rrv.rrval;
	v->vcpu_info->arch.rrs[3] = rrv.rrval;
	v->vcpu_info->arch.rrs[4] = rrv.rrval;
	v->vcpu_info->arch.rrs[5] = rrv.rrval;
	rrv.ve = 0; 
	v->vcpu_info->arch.rrs[6] = rrv.rrval;
//	v->shared_info->arch.rrs[7] = rrv.rrval;
}


/* XEN/ia64 INTERNAL ROUTINES */

unsigned long physicalize_rid(struct vcpu *v, unsigned long rrval)
{
	ia64_rr rrv;
	    
	rrv.rrval = rrval;
	rrv.rid += v->domain->starting_rid;
	return rrv.rrval;
}

unsigned long
virtualize_rid(struct vcpu *v, unsigned long rrval)
{
	ia64_rr rrv;
	    
	rrv.rrval = rrval;
	rrv.rid -= v->domain->starting_rid;
	return rrv.rrval;
}

// loads a thread's region register (0-6) state into
// the real physical region registers.  Returns the
// (possibly mangled) bits to store into rr7
// iff it is different than what is currently in physical
// rr7 (because we have to to assembly and physical mode
// to change rr7).  If no change to rr7 is required, returns 0.
//
unsigned long load_region_regs(struct vcpu *v)
{
	unsigned long rr0, rr1,rr2, rr3, rr4, rr5, rr6, rr7;
	// TODO: These probably should be validated
	unsigned long bad = 0;

	if (v->vcpu_info->arch.metaphysical_mode) {
		ia64_rr rrv;

<<<<<<< HEAD
		rrv.rrval = 0;
		rrv.rid = v->domain->metaphysical_rid;
		rrv.ps = PAGE_SHIFT;
=======
		rrv.rrval = ed->domain->arch.metaphysical_rr0;
>>>>>>> 17872fb7
		rrv.ve = 1;
		rr0 = rrv.rrval;
		set_rr_no_srlz(0x0000000000000000L, rr0);
		ia64_srlz_d();
	}
	else {
		rr0 =  v->vcpu_info->arch.rrs[0];
		if (!set_one_rr(0x0000000000000000L, rr0)) bad |= 1;
	}
	rr1 =  v->vcpu_info->arch.rrs[1];
	rr2 =  v->vcpu_info->arch.rrs[2];
	rr3 =  v->vcpu_info->arch.rrs[3];
	rr4 =  v->vcpu_info->arch.rrs[4];
	rr5 =  v->vcpu_info->arch.rrs[5];
	rr6 =  v->vcpu_info->arch.rrs[6];
	rr7 =  v->vcpu_info->arch.rrs[7];
	if (!set_one_rr(0x2000000000000000L, rr1)) bad |= 2;
	if (!set_one_rr(0x4000000000000000L, rr2)) bad |= 4;
	if (!set_one_rr(0x6000000000000000L, rr3)) bad |= 8;
	if (!set_one_rr(0x8000000000000000L, rr4)) bad |= 0x10;
	if (!set_one_rr(0xa000000000000000L, rr5)) bad |= 0x20;
	if (!set_one_rr(0xc000000000000000L, rr6)) bad |= 0x40;
	if (!set_one_rr(0xe000000000000000L, rr7)) bad |= 0x80;
	if (bad) {
		panic_domain(0,"load_region_regs: can't set! bad=%lx\n",bad);
	}
}<|MERGE_RESOLUTION|>--- conflicted
+++ resolved
@@ -324,12 +324,9 @@
 {
 	ia64_rr rrv;
 
-<<<<<<< HEAD
 	rrv.rrval = 0;
 	rrv.rid = v->domain->metaphysical_rid;
-=======
 	rrv.rrval = ed->domain->arch.metaphysical_rr0;
->>>>>>> 17872fb7
 	rrv.ps = PAGE_SHIFT;
 	rrv.ve = 1;
 if (!v->vcpu_info) { printf("Stopping in init_all_rr\n"); dummy(); }
@@ -382,13 +379,10 @@
 	if (v->vcpu_info->arch.metaphysical_mode) {
 		ia64_rr rrv;
 
-<<<<<<< HEAD
 		rrv.rrval = 0;
 		rrv.rid = v->domain->metaphysical_rid;
 		rrv.ps = PAGE_SHIFT;
-=======
-		rrv.rrval = ed->domain->arch.metaphysical_rr0;
->>>>>>> 17872fb7
+		rrv.rrval = v->domain->arch.metaphysical_rr0;
 		rrv.ve = 1;
 		rr0 = rrv.rrval;
 		set_rr_no_srlz(0x0000000000000000L, rr0);
