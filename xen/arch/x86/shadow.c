/******************************************************************************
 * arch/x86/shadow.c
 * 
 * Copyright (c) 2005 Michael A Fetterman
 * 
 * This program is free software; you can redistribute it and/or modify
 * it under the terms of the GNU General Public License as published by
 * the Free Software Foundation; either version 2 of the License, or
 * (at your option) any later version.
 * 
 * This program is distributed in the hope that it will be useful,
 * but WITHOUT ANY WARRANTY; without even the implied warranty of
 * MERCHANTABILITY or FITNESS FOR A PARTICULAR PURPOSE.  See the
 * GNU General Public License for more details.
 * 
 * You should have received a copy of the GNU General Public License
 * along with this program; if not, write to the Free Software
 * Foundation, Inc., 59 Temple Place, Suite 330, Boston, MA  02111-1307  USA
 */


#include <xen/config.h>
#include <xen/types.h>
#include <xen/mm.h>
#include <asm/shadow.h>
#include <asm/domain_page.h>
#include <asm/page.h>
#include <xen/event.h>
#include <xen/trace.h>

static void shadow_free_snapshot(struct domain *d,
                                 struct out_of_sync_entry *entry);
static void remove_out_of_sync_entries(struct domain *d, unsigned long smfn);

/********

There's a per-domain shadow table spin lock which works fine for SMP
hosts. We don't have to worry about interrupts as no shadow operations
happen in an interrupt context. It's probably not quite ready for SMP
guest operation as we have to worry about synchonisation between gpte
and spte updates. Its possible that this might only happen in a
hypercall context, in which case we'll probably at have a per-domain
hypercall lock anyhow (at least initially).

********/

static inline int
shadow_promote(struct domain *d, unsigned long gpfn, unsigned long gmfn,
               unsigned long new_type)
{
    unsigned long min_type, max_type;
    struct pfn_info *page = pfn_to_page(gmfn);
    int pinned = 0, okay = 1;

    if ( page_out_of_sync(page) )
    {
        // Don't know how long ago this snapshot was taken.
        // Can't trust it to be recent enough.
        //
        __shadow_sync_mfn(d, gmfn);
    }

<<<<<<< HEAD
    if ( unlikely(mfn_is_page_table(gmfn)) )
=======
    if ( unlikely(page_is_page_table(page)) )
>>>>>>> c5ad7bd0
    {
        min_type = shadow_max_pgtable_type(d, gpfn) + PGT_l1_shadow;
        max_type = new_type;
    }
    else
    {
        min_type = PGT_l1_shadow;
        max_type = PGT_l1_shadow;
    }
<<<<<<< HEAD
    FSH_LOG("shadow_promote gpfn=%p gmfn=%p nt=%p min=%p max=%p\n",
=======
    FSH_LOG("shadow_promote gpfn=%p gmfn=%p nt=%p min=%p max=%p",
>>>>>>> c5ad7bd0
            gmfn, gmfn, new_type, min_type, max_type);

    if ( min_type <= max_type )
        shadow_remove_all_write_access(d, min_type, max_type, gpfn);

    // To convert this page to use as a page table, the writable count
    // should now be zero.  Test this by grabbing the page as an page table,
    // and then immediately releasing.  This will also deal with any
    // necessary TLB flushing issues for us.
    //
    // The cruft here about pinning doesn't really work right.  This
    // needs rethinking/rewriting...  Need to gracefully deal with the
    // TLB flushes required when promoting a writable page, and also deal
    // with any outstanding (external) writable refs to this page (by
    // refusing to promote it).  The pinning headache complicates this
    // code -- it would all much get simpler if we stop using
    // shadow_lock() and move the shadow code to BIGLOCK().
    //
    if ( unlikely(!get_page(page, d)) )
        BUG();
    if ( unlikely(test_and_clear_bit(_PGT_pinned, &page->u.inuse.type_info)) )
    {
        pinned = 1;
        put_page_and_type(page);
    }
    if ( get_page_type(page, PGT_base_page_table) )
    {
        put_page_type(page);
<<<<<<< HEAD
        set_bit(_PGC_page_table, &frame_table[gmfn].count_info);
=======
        set_bit(_PGC_page_table, &page->count_info);
>>>>>>> c5ad7bd0
    }
    else
    {
        printk("shadow_promote: get_page_type failed "
               "dom%d gpfn=%p gmfn=%p t=%x\n",
               d->id, gpfn, gmfn, new_type);
        okay = 0;
    }

    // Now put the type back to writable...
    if ( unlikely(!get_page_type(page, PGT_writable_page)) )
        BUG();
    if ( unlikely(pinned) )
    {
        if ( unlikely(test_and_set_bit(_PGT_pinned,
                                       &page->u.inuse.type_info)) )
            BUG(); // hmm... someone pinned this again?
    }
    else
        put_page_and_type(page);

    return okay;
}

static inline void
shadow_demote(struct domain *d, unsigned long gpfn, unsigned long gmfn)
{
    ASSERT(frame_table[gmfn].count_info & PGC_page_table);

    if ( shadow_max_pgtable_type(d, gpfn) == PGT_none )
    {
        clear_bit(_PGC_page_table, &frame_table[gmfn].count_info);

        if ( page_out_of_sync(pfn_to_page(gmfn)) )
        {
            remove_out_of_sync_entries(d, gmfn);
        }
    }
}

/*
 * Things in shadow mode that collect get_page() refs to the domain's
 * pages are:
 * - PGC_allocated takes a gen count, just like normal.
 * - A writable page can be pinned (paravirtualized guests may consider
 *   these pages to be L1s or L2s, and don't know the difference).
 *   Pinning a page takes a gen count (but, for domains in shadow mode,
 *   it *doesn't* take a type count)
 * - CR3 grabs a ref to whatever it points at, just like normal.
 * - Shadow mode grabs an initial gen count for itself, as a placehold
 *   for whatever references will exist.
 * - Shadow PTEs that point to a page take a gen count, just like regular
 *   PTEs.  However, they don't get a type count, as get_page_type() is
 *   hardwired to keep writable pages' counts at 1 for domains in shadow
 *   mode.
 * - Whenever we shadow a page, the entry in the shadow hash grabs a
 *   general ref to the page.
 * - Whenever a page goes out of sync, the out of sync entry grabs a
 *   general ref to the page.
 */
/*
 * pfn_info fields for pages allocated as shadow pages:
 *
 * All 32 bits of count_info are a simple count of refs to this shadow
 * from a) other shadow pages, b) current CR3's (aka ed->arch.shadow_table),
 * c) if it's a pinned shadow root pgtable, d) outstanding out-of-sync
 * references.
 *
 * u.inuse._domain is left NULL, to prevent accidently allow some random
 * domain from gaining permissions to map this page.
 *
 * u.inuse.type_info & PGT_type_mask remembers what kind of page is being
 * shadowed.
 * u.inuse.type_info & PGT_mfn_mask holds the mfn of the page being shadowed.
 * u.inuse.type_info & PGT_pinned says that an extra reference to this shadow
 * is currently exists because this is a shadow of a root page, and we
 * don't want to let those disappear just because no CR3 is currently pointing
 * at it.
 *
 * tlbflush_timestamp holds a pickled pointer to the domain.
 */

static inline unsigned long
alloc_shadow_page(struct domain *d,
                  unsigned long gpfn, unsigned long gmfn,
                  u32 psh_type)
{
    struct pfn_info *page;
    unsigned long smfn;
    int pin = 0;

    if ( (psh_type != PGT_snapshot) &&
         !shadow_promote(d, gpfn, gmfn, psh_type) )
    {
        FSH_LOG("promotion of pfn=%p mfn=%p failed!  external gnttab refs?\n",
                gpfn, gmfn);
        return 0;
    }

    page = alloc_domheap_page(NULL);
    if ( unlikely(page == NULL) )
    {
        printk("Couldn't alloc shadow page! dom%d count=%d\n",
               d->id, d->arch.shadow_page_count);
        printk("Shadow table counts: l1=%d l2=%d hl2=%d snapshot=%d\n",
               perfc_value(shadow_l1_pages), 
               perfc_value(shadow_l2_pages),
               perfc_value(hl2_table_pages),
               perfc_value(snapshot_pages));
        BUG(); /* XXX FIXME: try a shadow flush to free up some memory. */
    }

    smfn = page_to_pfn(page);

    ASSERT( (gmfn & ~PGT_mfn_mask) == 0 );
    page->u.inuse.type_info = psh_type | gmfn;
    page->count_info = 0;
    page->tlbflush_timestamp = pickle_domptr(d);

    switch ( psh_type )
    {
    case PGT_l1_shadow:
        perfc_incr(shadow_l1_pages);
        d->arch.shadow_page_count++;
        break;
<<<<<<< HEAD

    case PGT_l2_shadow:
        perfc_incr(shadow_l2_pages);
        d->arch.shadow_page_count++;
        if ( PGT_l2_page_table == PGT_root_page_table )
            pin = 1;

=======

    case PGT_l2_shadow:
        perfc_incr(shadow_l2_pages);
        d->arch.shadow_page_count++;
        if ( PGT_l2_page_table == PGT_root_page_table )
            pin = 1;

>>>>>>> c5ad7bd0
        break;

    case PGT_hl2_shadow:
        perfc_incr(hl2_table_pages);
        d->arch.hl2_page_count++;

        // treat an hl2 as an L1 for purposes of promotion,
        // and as an L2 for purposes of pinning.
        //
        if ( PGT_l2_page_table == PGT_root_page_table )
            pin = 1;

        break;

    case PGT_snapshot:
        perfc_incr(snapshot_pages);
        d->arch.snapshot_page_count++;
        break;

    default:
        printk("Alloc shadow weird page type type=%08x\n", psh_type);
        BUG();
        break;
    }

    set_shadow_status(d, gpfn, smfn, psh_type);

    if ( pin )
        shadow_pin(smfn);

    return smfn;
}

static void inline
free_shadow_l1_table(struct domain *d, unsigned long smfn)
{
    l1_pgentry_t *pl1e = map_domain_mem(smfn << PAGE_SHIFT);
    int i;

    for ( i = 0; i < L1_PAGETABLE_ENTRIES; i++ )
        put_page_from_l1e(pl1e[i], d);

    unmap_domain_mem(pl1e);
}

static void inline
free_shadow_hl2_table(struct domain *d, unsigned long smfn)
{
    printk("free_shadow_hl2_table(smfn=%p)\n", smfn);

    l1_pgentry_t *pl1e = map_domain_mem(smfn << PAGE_SHIFT);
    int i, limit;

    if ( shadow_mode_external(d) )
        limit = L2_PAGETABLE_ENTRIES;
    else
        limit = DOMAIN_ENTRIES_PER_L2_PAGETABLE;

    for ( i = 0; i < limit; i++ )
        put_page_from_l1e(pl1e[i], d);

    unmap_domain_mem(pl1e);
}

static void inline
free_shadow_l2_table(struct domain *d, unsigned long smfn)
{
<<<<<<< HEAD
    printk("free_shadow_l2_table(smfn=%p)\n", smfn);

=======
>>>>>>> c5ad7bd0
    unsigned long *pl2e = map_domain_mem(smfn << PAGE_SHIFT);
    int i, external = shadow_mode_external(d);

    for ( i = 0; i < L2_PAGETABLE_ENTRIES; i++ )
        if ( external || is_guest_l2_slot(i) )
            if ( pl2e[i] & _PAGE_PRESENT )
                put_shadow_ref(pl2e[i] >> PAGE_SHIFT);

    if ( (PGT_base_page_table == PGT_l2_page_table) &&
         shadow_mode_translate(d) &&
         !shadow_mode_external(d) )
    {
        // free the ref to the hl2
        //
        put_shadow_ref(pl2e[l2_table_offset(LINEAR_PT_VIRT_START)]
                       >> PAGE_SHIFT);
    }

    unmap_domain_mem(pl2e);
}

void free_shadow_page(unsigned long smfn)
{
    struct pfn_info *page = &frame_table[smfn];
    struct domain *d = unpickle_domptr(page->tlbflush_timestamp);
    unsigned long gmfn = page->u.inuse.type_info & PGT_mfn_mask;
    unsigned long gpfn = __mfn_to_gpfn(d, gmfn);
    unsigned long type = page->u.inuse.type_info & PGT_type_mask;

    ASSERT( ! IS_INVALID_M2P_ENTRY(gpfn) );

    delete_shadow_status(d, gpfn, type);

    switch ( type )
    {
    case PGT_l1_shadow:
        perfc_decr(shadow_l1_pages);
        shadow_demote(d, gpfn, gmfn);
        free_shadow_l1_table(d, smfn);
        break;

    case PGT_l2_shadow:
        perfc_decr(shadow_l2_pages);
        shadow_demote(d, gpfn, gmfn);
        free_shadow_l2_table(d, smfn);
        break;

    case PGT_hl2_shadow:
        perfc_decr(hl2_table_pages);
        shadow_demote(d, gpfn, gmfn);
        free_shadow_hl2_table(d, smfn);
        break;

    case PGT_snapshot:
        perfc_decr(snapshot_pages);
        break;

    default:
        printk("Free shadow weird page type mfn=%08x type=%08x\n",
               page-frame_table, page->u.inuse.type_info);
        break;
    }

    d->arch.shadow_page_count--;

    // No TLB flushes are needed the next time this page gets allocated.
    //
    page->tlbflush_timestamp = 0;
    page->u.free.cpu_mask = 0;

    free_domheap_page(page);
}

static void inline
release_out_of_sync_entry(struct domain *d, struct out_of_sync_entry *entry)
{
    struct pfn_info *page;

    page = &frame_table[entry->gmfn];
        
    // Decrement ref count of guest & shadow pages
    //
    put_page(page);

    // Only use entries that have low bits clear...
    //
    if ( !(entry->writable_pl1e & (sizeof(l1_pgentry_t)-1)) )
<<<<<<< HEAD
        put_shadow_ref(entry->writable_pl1e >> PAGE_SHIFT);
=======
    {
        put_shadow_ref(entry->writable_pl1e >> PAGE_SHIFT);
        entry->writable_pl1e = -2;
    }
    else
        ASSERT( entry->writable_pl1e == -1 );
>>>>>>> c5ad7bd0

    // Free the snapshot
    //
    shadow_free_snapshot(d, entry);
}

static void remove_out_of_sync_entries(struct domain *d, unsigned long gmfn)
{
    struct out_of_sync_entry *entry = d->arch.out_of_sync;
    struct out_of_sync_entry **prev = &d->arch.out_of_sync;
<<<<<<< HEAD

=======
    struct out_of_sync_entry *found = NULL;

    // NB: Be careful not to call something that manipulates this list
    //     while walking it.  Collect the results into a separate list
    //     first, then walk that list.
    //
>>>>>>> c5ad7bd0
    while ( entry )
    {
        if ( entry->gmfn == gmfn )
        {
<<<<<<< HEAD
            release_out_of_sync_entry(d, entry);
            *prev = entry = entry->next;
=======
            // remove from out of sync list
            *prev = entry->next;

            // add to found list
            entry->next = found;
            found = entry;

            entry = *prev;
>>>>>>> c5ad7bd0
            continue;
        }
        prev = &entry->next;
        entry = entry->next;
    }
<<<<<<< HEAD
=======

    prev = NULL;
    entry = found;
    while ( entry )
    {
        release_out_of_sync_entry(d, entry);

        prev = &entry->next;
        entry = entry->next;
    }

    // Add found list to free list
    if ( prev )
    {
        *prev = d->arch.out_of_sync_free;
        d->arch.out_of_sync_free = found;
    }
>>>>>>> c5ad7bd0
}

static void free_out_of_sync_state(struct domain *d)
{
    struct out_of_sync_entry *entry;
<<<<<<< HEAD
    struct out_of_sync_entry **tail = NULL;

    // Add the list of out-of-sync entries to the free list of entries.
    // Not the smartest code.  But it works.
    //
    for ( entry = d->arch.out_of_sync; entry; entry = entry->next)
    {
        release_out_of_sync_entry(d, entry);
        tail = &entry->next;
    }
    if ( tail )
    {
        *tail = d->arch.out_of_sync_free;
        d->arch.out_of_sync_free = d->arch.out_of_sync;
        d->arch.out_of_sync = NULL;
=======

    // NB: Be careful not to call something that manipulates this list
    //     while walking it.  Remove one item at a time, and always
    //     restart from start of list.
    //
    while ( (entry = d->arch.out_of_sync) )
    {
        d->arch.out_of_sync = entry->next;
        release_out_of_sync_entry(d, entry);

        entry->next = d->arch.out_of_sync_free;
        d->arch.out_of_sync_free = entry;
>>>>>>> c5ad7bd0
    }
}

static void free_shadow_pages(struct domain *d)
{
    int                   i, free = 0;
    struct shadow_status *x, *n;
    struct exec_domain   *e;
 
    /*
     * WARNING! The shadow page table must not currently be in use!
     * e.g., You are expected to have paused the domain and synchronized CR3.
     */

    shadow_audit(d, 1);

    if( !d->arch.shadow_ht ) return;

    // first, remove any outstanding refs from out_of_sync entries...
    //
    free_out_of_sync_state(d);

    // second, remove any outstanding refs from ed->arch.shadow_table...
    //
    for_each_exec_domain(d, e)
    {
        if ( pagetable_val(e->arch.shadow_table) )
        {
            put_shadow_ref(pagetable_val(e->arch.shadow_table) >> PAGE_SHIFT);
            e->arch.shadow_table = mk_pagetable(0);
        }
    }

    // Now, the only refs to shadow pages that are left are from the shadow
    // pages themselves.  We can just free them.
    //
    for ( i = 0; i < shadow_ht_buckets; i++ )
    {
        /* Skip empty buckets. */
        x = &d->arch.shadow_ht[i];
        if ( x->gpfn_and_flags == 0 )
            continue;

        /* Free the head page. */
        free_shadow_page(x->smfn);

        /* Reinitialise the head node. */
        x->gpfn_and_flags = 0;
        x->smfn           = 0;
        n                 = x->next;
        x->next           = NULL;

        free++;

        /* Iterate over non-head nodes. */
        for ( x = n; x != NULL; x = n )
        { 
            /* Free the shadow page. */
            free_shadow_page(x->smfn);

            /* Re-initialise the chain node. */
            x->gpfn_and_flags = 0;
            x->smfn           = 0;

            /* Add to the free list. */
            n       = x->next;
            x->next = d->arch.shadow_ht_free;
            d->arch.shadow_ht_free = x;

            free++;
        }

        shadow_audit(d, 0);
    }

    SH_LOG("Free shadow table. Freed=%d.", free);
}

void shadow_mode_init(void)
{
}

static void alloc_monitor_pagetable(struct exec_domain *ed)
{
    unsigned long mmfn;
    l2_pgentry_t *mpl2e;
    struct pfn_info *mmfn_info;
    struct domain *d = ed->domain;

    ASSERT(!pagetable_val(ed->arch.monitor_table)); /* we should only get called once */

    mmfn_info = alloc_domheap_page(NULL);
    ASSERT( mmfn_info ); 

    mmfn = (unsigned long) (mmfn_info - frame_table);
    mpl2e = (l2_pgentry_t *) map_domain_mem(mmfn << PAGE_SHIFT);
    memset(mpl2e, 0, PAGE_SIZE);

    memcpy(&mpl2e[DOMAIN_ENTRIES_PER_L2_PAGETABLE], 
           &idle_pg_table[DOMAIN_ENTRIES_PER_L2_PAGETABLE],
           HYPERVISOR_ENTRIES_PER_L2_PAGETABLE * sizeof(l2_pgentry_t));
<<<<<<< HEAD

    mpl2e[l2_table_offset(PERDOMAIN_VIRT_START)] =
        mk_l2_pgentry((__pa(d->arch.mm_perdomain_pt) & PAGE_MASK) 
                      | __PAGE_HYPERVISOR);

=======

    mpl2e[l2_table_offset(PERDOMAIN_VIRT_START)] =
        mk_l2_pgentry((__pa(d->arch.mm_perdomain_pt) & PAGE_MASK) 
                      | __PAGE_HYPERVISOR);

>>>>>>> c5ad7bd0
    // map the phys_to_machine map into the Read-Only MPT space for this domain
    mpl2e[l2_table_offset(RO_MPT_VIRT_START)] =
        mk_l2_pgentry(pagetable_val(ed->arch.phys_table) | __PAGE_HYPERVISOR);

    ed->arch.monitor_table = mk_pagetable(mmfn << PAGE_SHIFT);
    ed->arch.monitor_vtable = mpl2e;
}

/*
 * Free the pages for monitor_table and hl2_table
 */
void free_monitor_pagetable(struct exec_domain *ed)
{
    l2_pgentry_t *mpl2e, hl2e;
    unsigned long mfn;

    ASSERT( pagetable_val(ed->arch.monitor_table) );
    ASSERT( shadow_mode_external(ed->domain) );
    
    mpl2e = ed->arch.monitor_vtable;

    /*
     * First get the mfn for hl2_table by looking at monitor_table
     */
    hl2e = mpl2e[LINEAR_PT_VIRT_START >> L2_PAGETABLE_SHIFT];
    ASSERT(l2_pgentry_val(hl2e) & _PAGE_PRESENT);
    mfn = l2_pgentry_val(hl2e) >> PAGE_SHIFT;
    ASSERT(mfn);

    put_shadow_ref(mfn);
    unmap_domain_mem(mpl2e);

    /*
     * Then free monitor_table.
     */
    mfn = (pagetable_val(ed->arch.monitor_table)) >> PAGE_SHIFT;
    free_domheap_page(&frame_table[mfn]);

    ed->arch.monitor_table = mk_pagetable(0);
    ed->arch.monitor_vtable = 0;
}

int __shadow_mode_enable(struct domain *d, unsigned int mode)
{
    struct exec_domain *ed;

    for_each_exec_domain(d, ed)
    {
        invalidate_shadow_ldt(ed);

        // We need to set these up for __update_pagetables().
        // See the comment there.

        /*
         * arch.guest_vtable
         */
        if ( ed->arch.guest_vtable &&
             (ed->arch.guest_vtable != __linear_l2_table) )
        {
            unmap_domain_mem(ed->arch.guest_vtable);
        }
        if ( (mode & (SHM_translate | SHM_external)) == SHM_translate )
            ed->arch.guest_vtable = __linear_l2_table;
        else
            ed->arch.guest_vtable = NULL;

        /*
         * arch.shadow_vtable
         */
        if ( ed->arch.shadow_vtable &&
             (ed->arch.shadow_vtable != __shadow_linear_l2_table) )
        {
            unmap_domain_mem(ed->arch.shadow_vtable);
        }
        if ( !(mode & SHM_external) )
            ed->arch.shadow_vtable = __shadow_linear_l2_table;
        else
            ed->arch.shadow_vtable = NULL;

        /*
         * arch.hl2_vtable
         */
        if ( ed->arch.hl2_vtable &&
             (ed->arch.hl2_vtable != __linear_hl2_table) )
        {
            unmap_domain_mem(ed->arch.hl2_vtable);
        }
        if ( (mode & (SHM_translate | SHM_external)) == SHM_translate )
            ed->arch.hl2_vtable = __linear_hl2_table;
        else
            ed->arch.hl2_vtable = NULL;

        /*
         * arch.monitor_table & arch.monitor_vtable
         */
        if ( ed->arch.monitor_vtable )
        {
            free_monitor_pagetable(ed);
        }
        if ( mode & SHM_external )
        {
            alloc_monitor_pagetable(ed);
        }
    }

    if ( !d->arch.shadow_ht )
    {
        d->arch.shadow_ht = xmalloc_array(struct shadow_status, shadow_ht_buckets);
        if ( d->arch.shadow_ht == NULL )
            goto nomem;

        memset(d->arch.shadow_ht, 0,
           shadow_ht_buckets * sizeof(struct shadow_status));
    }

    if ( shadow_mode_log_dirty(d) && !d->arch.shadow_dirty_bitmap )
    {
        d->arch.shadow_dirty_bitmap_size = (d->max_pages + 63) & ~63;
        d->arch.shadow_dirty_bitmap = 
            xmalloc_array(unsigned long, d->arch.shadow_dirty_bitmap_size /
                                         (8 * sizeof(unsigned long)));
        if ( d->arch.shadow_dirty_bitmap == NULL )
        {
            d->arch.shadow_dirty_bitmap_size = 0;
            goto nomem;
        }
        memset(d->arch.shadow_dirty_bitmap, 0, 
               d->arch.shadow_dirty_bitmap_size/8);
    }

    printk("audit1\n");
    _audit_domain(d, AUDIT_ALREADY_LOCKED | AUDIT_ERRORS_OK, __FILE__, __LINE__);
    printk("audit1 done\n");

    // Get rid of any shadow pages from any previous shadow mode.
    //
    free_shadow_pages(d);

    printk("audit2\n");
    _audit_domain(d, AUDIT_ALREADY_LOCKED | AUDIT_ERRORS_OK, __FILE__, __LINE__);
    printk("audit2 done\n");

    // Turn off writable page tables.
    // It doesn't mix with shadow mode.
    //
    vm_assist(d, VMASST_CMD_disable, VMASST_TYPE_writable_pagetables);

    /*
     * Tear down it's counts by disassembling its page-table-based ref counts.
     * Also remove CR3's gcount/tcount.
     * That leaves things like GDTs and LDTs and external refs in tact.
     *
     * Most pages will be writable tcount=0.
     * Some will still be L1 tcount=0 or L2 tcount=0.
     * Maybe some pages will be type none tcount=0.
     * Pages granted external writable refs (via grant tables?) will
     * still have a non-zero tcount.  That's OK.
     *
     * gcounts will generally be 1 for PGC_allocated.
     * GDTs and LDTs will have additional gcounts.
     * Any grant-table based refs will still be in the gcount.
     *
     * We attempt to grab writable refs to each page (thus setting its type).
     * Immediately put back those type refs.
     *
     * Assert that no pages are left with L1/L2/L3/L4 type.
     */
    audit_adjust_pgtables(d, -1, 1);
    d->arch.shadow_mode = mode;

    struct list_head *list_ent = d->page_list.next;
    while ( list_ent != &d->page_list )
    {
        struct pfn_info *page = list_entry(list_ent, struct pfn_info, list);
        if ( !get_page_type(page, PGT_writable_page) )
            BUG();
        put_page_type(page);

        list_ent = page->list.next;
    }

    audit_adjust_pgtables(d, 1, 1);

    printk("audit3\n");
    _audit_domain(d, AUDIT_ALREADY_LOCKED, __FILE__, __LINE__);
    printk("audit3 done\n");

    return 0;

 nomem:
    if ( d->arch.shadow_ht != NULL )
        xfree(d->arch.shadow_ht);
    d->arch.shadow_ht = NULL;
    return -ENOMEM;
}

int shadow_mode_enable(struct domain *d, unsigned int mode)
{
    int rc;
    shadow_lock(d);
    rc = __shadow_mode_enable(d, mode);
    shadow_unlock(d);
    return rc;
}

static void free_shadow_ht_entries(struct domain *d)
{
    struct shadow_status *x, *n;

    SH_VLOG("freed tables count=%d l1=%d l2=%d",
            d->arch.shadow_page_count, perfc_value(shadow_l1_pages), 
            perfc_value(shadow_l2_pages));

    n = d->arch.shadow_ht_extras;
    while ( (x = n) != NULL )
    {
        d->arch.shadow_extras_count--;
        n = *((struct shadow_status **)(&x[shadow_ht_extra_size]));
        xfree(x);
    }

    d->arch.shadow_ht_extras = NULL;
    d->arch.shadow_ht_free = NULL;

    ASSERT(d->arch.shadow_extras_count == 0);
    SH_LOG("freed extras, now %d", d->arch.shadow_extras_count);

    if ( d->arch.shadow_dirty_bitmap != NULL )
    {
        xfree(d->arch.shadow_dirty_bitmap);
        d->arch.shadow_dirty_bitmap = 0;
        d->arch.shadow_dirty_bitmap_size = 0;
    }

    xfree(d->arch.shadow_ht);
    d->arch.shadow_ht = NULL;
}

static void free_out_of_sync_entries(struct domain *d)
<<<<<<< HEAD
{
    struct out_of_sync_entry *x, *n;

    n = d->arch.out_of_sync_extras;
    while ( (x = n) != NULL )
    {
        d->arch.out_of_sync_extras_count--;
        n = *((struct out_of_sync_entry **)(&x[out_of_sync_extra_size]));
        xfree(x);
    }

    d->arch.out_of_sync_extras = NULL;
    d->arch.out_of_sync_free = NULL;
    d->arch.out_of_sync = NULL;

    ASSERT(d->arch.out_of_sync_extras_count == 0);
    FSH_LOG("freed extra out_of_sync entries, now %d",
            d->arch.out_of_sync_extras_count);
}

void __shadow_mode_disable(struct domain *d)
{
    // This needs rethinking for the full shadow mode stuff.
    //
    // Among other things, ref counts need to be restored to a sensible
    // state for a non-shadow-mode guest...
    // This is probably easiest to do by stealing code from audit_domain().
    //
    BUG();

    free_shadow_pages(d);
    
    d->arch.shadow_mode = 0;

    free_shadow_ht_entries(d);
    free_out_of_sync_entries(d);
}

static int shadow_mode_table_op(
    struct domain *d, dom0_shadow_control_t *sc)
=======
>>>>>>> c5ad7bd0
{
    struct out_of_sync_entry *x, *n;

    n = d->arch.out_of_sync_extras;
    while ( (x = n) != NULL )
    {
        d->arch.out_of_sync_extras_count--;
        n = *((struct out_of_sync_entry **)(&x[out_of_sync_extra_size]));
        xfree(x);
    }

    d->arch.out_of_sync_extras = NULL;
    d->arch.out_of_sync_free = NULL;
    d->arch.out_of_sync = NULL;

    ASSERT(d->arch.out_of_sync_extras_count == 0);
    FSH_LOG("freed extra out_of_sync entries, now %d",
            d->arch.out_of_sync_extras_count);
}

void __shadow_mode_disable(struct domain *d)
{
    // This needs rethinking for the full shadow mode stuff.
    //
    // Among other things, ref counts need to be restored to a sensible
    // state for a non-shadow-mode guest...
    // This is probably easiest to do by stealing code from audit_domain().
    //
    BUG();

    free_shadow_pages(d);
    
    d->arch.shadow_mode = 0;

    free_shadow_ht_entries(d);
    free_out_of_sync_entries(d);
}

static int shadow_mode_table_op(
    struct domain *d, dom0_shadow_control_t *sc)
{
    unsigned int      op = sc->op;
    int               i, rc = 0;
    struct exec_domain *ed;

    ASSERT(spin_is_locked(&d->arch.shadow_lock));

    SH_VLOG("shadow mode table op %p %p count %d",
            pagetable_val(d->exec_domain[0]->arch.guest_table),  /* XXX SMP */
            pagetable_val(d->exec_domain[0]->arch.shadow_table), /* XXX SMP */
            d->arch.shadow_page_count);

    shadow_audit(d, 1);

    switch ( op )
    {
    case DOM0_SHADOW_CONTROL_OP_FLUSH:
        free_shadow_pages(d);

        d->arch.shadow_fault_count       = 0;
        d->arch.shadow_dirty_count       = 0;
        d->arch.shadow_dirty_net_count   = 0;
        d->arch.shadow_dirty_block_count = 0;

        break;
   
    case DOM0_SHADOW_CONTROL_OP_CLEAN:
        free_shadow_pages(d);

        sc->stats.fault_count       = d->arch.shadow_fault_count;
        sc->stats.dirty_count       = d->arch.shadow_dirty_count;
        sc->stats.dirty_net_count   = d->arch.shadow_dirty_net_count;
        sc->stats.dirty_block_count = d->arch.shadow_dirty_block_count;

        d->arch.shadow_fault_count       = 0;
        d->arch.shadow_dirty_count       = 0;
        d->arch.shadow_dirty_net_count   = 0;
        d->arch.shadow_dirty_block_count = 0;
 
        if ( (d->max_pages > sc->pages) || 
             (sc->dirty_bitmap == NULL) || 
             (d->arch.shadow_dirty_bitmap == NULL) )
        {
            rc = -EINVAL;
            break;
        }
 
        sc->pages = d->max_pages;

#define chunk (8*1024) /* Transfer and clear in 1kB chunks for L1 cache. */
        for ( i = 0; i < d->max_pages; i += chunk )
        {
            int bytes = ((((d->max_pages - i) > chunk) ?
                          chunk : (d->max_pages - i)) + 7) / 8;
     
            if (copy_to_user(
                    sc->dirty_bitmap + (i/(8*sizeof(unsigned long))),
                    d->arch.shadow_dirty_bitmap +(i/(8*sizeof(unsigned long))),
                    bytes))
            {
                // copy_to_user can fail when copying to guest app memory.
                // app should zero buffer after mallocing, and pin it
                rc = -EINVAL;
                memset(
                    d->arch.shadow_dirty_bitmap + 
                    (i/(8*sizeof(unsigned long))),
                    0, (d->max_pages/8) - (i/(8*sizeof(unsigned long))));
                break;
            }

            memset(
                d->arch.shadow_dirty_bitmap + (i/(8*sizeof(unsigned long))),
                0, bytes);
        }

        break;

    case DOM0_SHADOW_CONTROL_OP_PEEK:
        sc->stats.fault_count       = d->arch.shadow_fault_count;
        sc->stats.dirty_count       = d->arch.shadow_dirty_count;
        sc->stats.dirty_net_count   = d->arch.shadow_dirty_net_count;
        sc->stats.dirty_block_count = d->arch.shadow_dirty_block_count;
 
        if ( (d->max_pages > sc->pages) || 
             (sc->dirty_bitmap == NULL) || 
             (d->arch.shadow_dirty_bitmap == NULL) )
        {
            rc = -EINVAL;
            break;
        }
 
        sc->pages = d->max_pages;
        if (copy_to_user(
            sc->dirty_bitmap, d->arch.shadow_dirty_bitmap, (d->max_pages+7)/8))
        {
            rc = -EINVAL;
            break;
        }

        break;

    default:
        rc = -EINVAL;
        break;
    }

    SH_VLOG("shadow mode table op : page count %d", d->arch.shadow_page_count);
    shadow_audit(d, 1);

    for_each_exec_domain(d,ed)
        __update_pagetables(ed);

    return rc;
}

int shadow_mode_control(struct domain *d, dom0_shadow_control_t *sc)
{
    unsigned int op = sc->op;
    int          rc = 0;
    struct exec_domain *ed;

    if ( unlikely(d == current->domain) )
    {
        DPRINTK("Don't try to do a shadow op on yourself!\n");
        return -EINVAL;
    }   

    domain_pause(d);
    synchronise_pagetables(~0UL);

    shadow_lock(d);

    switch ( op )
    {
    case DOM0_SHADOW_CONTROL_OP_OFF:
        shadow_mode_disable(d);
        break;

    case DOM0_SHADOW_CONTROL_OP_ENABLE_TEST:
        free_shadow_pages(d);
        rc = __shadow_mode_enable(d, SHM_enable);
        break;

    case DOM0_SHADOW_CONTROL_OP_ENABLE_LOGDIRTY:
        free_shadow_pages(d);
        rc = __shadow_mode_enable(d, d->arch.shadow_mode|SHM_enable|SHM_log_dirty);
        break;

    default:
        rc = shadow_mode_enabled(d) ? shadow_mode_table_op(d, sc) : -EINVAL;
        break;
    }

    shadow_unlock(d);

    for_each_exec_domain(d,ed)
        update_pagetables(ed);

    domain_unpause(d);

    return rc;
}

/*
 * XXX KAF: Why is this VMX specific?
 */
void vmx_shadow_clear_state(struct domain *d)
{
    SH_VVLOG("vmx_clear_shadow_state:");
    shadow_lock(d);
    free_shadow_pages(d);
    shadow_unlock(d);
}

static unsigned long
shadow_hl2_table(struct domain *d, unsigned long gpfn, unsigned long gmfn,
                unsigned long smfn)
{
    unsigned long hl2mfn;
    l1_pgentry_t *hl2;
    l2_pgentry_t *gl2;
    int i, limit;

    ASSERT(PGT_base_page_table == PGT_l2_page_table);

    if ( unlikely(!(hl2mfn = alloc_shadow_page(d, gpfn, gmfn, PGT_hl2_shadow))) )
    {
        printk("Couldn't alloc an HL2 shadow for pfn=%p mfn=%p\n", gpfn, gmfn);
        BUG(); /* XXX Deal gracefully with failure. */
    }

    perfc_incrc(shadow_hl2_table_count);

    ASSERT( pagetable_val(current->arch.guest_table) == (gmfn << PAGE_SHIFT) );
    gl2 = current->arch.guest_vtable;

    hl2 = map_domain_mem(hl2mfn << PAGE_SHIFT);

    if ( shadow_mode_external(d) )
        limit = L2_PAGETABLE_ENTRIES;
    else
        limit = DOMAIN_ENTRIES_PER_L2_PAGETABLE;

    for ( i = 0; i < limit; i++ )
    {
        unsigned long gl2e = l2_pgentry_val(gl2[i]);
        unsigned long mfn;

        if ( gl2e & _PAGE_PRESENT )
        {
            mfn = __gpfn_to_mfn(d, gl2e >> PAGE_SHIFT);
            hl2[i] = mk_l1_pgentry((mfn << PAGE_SHIFT) | __PAGE_HYPERVISOR);
            get_page(pfn_to_page(mfn), d);
        }
        else
            hl2[i] = mk_l1_pgentry(0);
    }

    if ( !shadow_mode_external(d) )
    {
        memset(&hl2[DOMAIN_ENTRIES_PER_L2_PAGETABLE], 0,
               HYPERVISOR_ENTRIES_PER_L2_PAGETABLE * sizeof(l2_pgentry_t));

        // Setup easy access to the GL2, SL2, and HL2 frames.
        //
        hl2[l2_table_offset(LINEAR_PT_VIRT_START)] =
            mk_l1_pgentry((gmfn << PAGE_SHIFT) | __PAGE_HYPERVISOR);
        hl2[l2_table_offset(SH_LINEAR_PT_VIRT_START)] =
            mk_l1_pgentry((smfn << PAGE_SHIFT) | __PAGE_HYPERVISOR);
        hl2[l2_table_offset(PERDOMAIN_VIRT_START)] =
            mk_l1_pgentry((hl2mfn << PAGE_SHIFT) | __PAGE_HYPERVISOR);
    }

    unmap_domain_mem(hl2);

    return hl2mfn;
}

/*
 * This could take and use a snapshot, and validate the entire page at
 * once, or it could continue to fault in entries one at a time...
 * Might be worth investigating...
 */
static unsigned long shadow_l2_table(
    struct domain *d, unsigned long gpfn, unsigned long gmfn)
{
    unsigned long smfn;
    l2_pgentry_t *spl2e;

    SH_VVLOG("shadow_l2_table(gpfn=%p, gmfn=%p)", gpfn, gmfn);

    perfc_incrc(shadow_l2_table_count);

    if ( unlikely(!(smfn = alloc_shadow_page(d, gpfn, gmfn, PGT_l2_shadow))) )
    {
        printk("Couldn't alloc an L2 shadow for pfn=%p mfn=%p\n", gpfn, gmfn);
        BUG(); /* XXX Deal gracefully with failure. */
    }

    spl2e = (l2_pgentry_t *)map_domain_mem(smfn << PAGE_SHIFT);

    /* Install hypervisor and 2x linear p.t. mapings. */
    if ( (PGT_base_page_table == PGT_l2_page_table) &&
         !shadow_mode_external(d) )
    {
        /*
         * We could proactively fill in PDEs for pages that are already
         * shadowed *and* where the guest PDE has _PAGE_ACCESSED set
         * (restriction required for coherence of the accessed bit). However,
         * we tried it and it didn't help performance. This is simpler. 
         */
        memset(spl2e, 0, DOMAIN_ENTRIES_PER_L2_PAGETABLE*sizeof(l2_pgentry_t));

        /* Install hypervisor and 2x linear p.t. mapings. */
        memcpy(&spl2e[DOMAIN_ENTRIES_PER_L2_PAGETABLE], 
               &idle_pg_table[DOMAIN_ENTRIES_PER_L2_PAGETABLE],
               HYPERVISOR_ENTRIES_PER_L2_PAGETABLE * sizeof(l2_pgentry_t));

        if ( shadow_mode_translate(d) ) // NB: not external
        {
            unsigned long hl2mfn;
            if ( unlikely(hl2mfn = __shadow_status(d, gpfn, PGT_hl2_shadow)) )
                hl2mfn = shadow_hl2_table(d, gpfn, gmfn, smfn);

            // shadow_mode_translate (but not external) sl2 tables hold a
            // ref to their hl2.
            //
<<<<<<< HEAD
            get_shadow_ref(hl2mfn);
=======
            if ( !get_shadow_ref(hl2mfn) )
                BUG();
>>>>>>> c5ad7bd0
            
            spl2e[l2_table_offset(LINEAR_PT_VIRT_START)] =
                mk_l2_pgentry((hl2mfn << PAGE_SHIFT) | __PAGE_HYPERVISOR);
        }
        else
            spl2e[l2_table_offset(LINEAR_PT_VIRT_START)] =
                mk_l2_pgentry((gmfn << PAGE_SHIFT) | __PAGE_HYPERVISOR);

        spl2e[l2_table_offset(SH_LINEAR_PT_VIRT_START)] =
            mk_l2_pgentry((smfn << PAGE_SHIFT) | __PAGE_HYPERVISOR);

        spl2e[l2_table_offset(PERDOMAIN_VIRT_START)] =
            mk_l2_pgentry(__pa(page_get_owner(
                &frame_table[gmfn])->arch.mm_perdomain_pt) |
                          __PAGE_HYPERVISOR);
    }
    else
    {
        memset(spl2e, 0, L2_PAGETABLE_ENTRIES*sizeof(l2_pgentry_t));        
    }

    unmap_domain_mem(spl2e);

    SH_VLOG("shadow_l2_table(%p -> %p)", gmfn, smfn);
    return smfn;
}

void shadow_map_l1_into_current_l2(unsigned long va)
{ 
    struct exec_domain *ed = current;
    struct domain *d = ed->domain;
    unsigned long    *gpl1e, *spl1e, gl2e, sl2e, gl1pfn, gl1mfn, sl1mfn;
    int i, init_table = 0;

    __guest_get_l2e(ed, va, &gl2e);
    ASSERT(gl2e & _PAGE_PRESENT);
    gl1pfn = gl2e >> PAGE_SHIFT;

    if ( !(sl1mfn = __shadow_status(d, gl1pfn, PGT_l1_shadow)) )
<<<<<<< HEAD
    {
        /* This L1 is NOT already shadowed so we need to shadow it. */
        SH_VVLOG("4a: l1 not shadowed");

        gl1mfn = __gpfn_to_mfn(d, gl1pfn);
        if ( unlikely(!gl1mfn) )
        {
            // Attempt to use an invalid pfn as an L1 page.
            // XXX this needs to be more graceful!
            BUG();
        }

        if ( unlikely(!(sl1mfn =
                        alloc_shadow_page(d, gl1pfn, gl1mfn, PGT_l1_shadow))) )
        {
            printk("Couldn't alloc an L1 shadow for pfn=%p mfn=%p\n",
                   gl1pfn, gl1mfn);
            BUG(); /* XXX Need to deal gracefully with failure. */
        }

        perfc_incrc(shadow_l1_table_count);
        init_table = 1;
    }
    else
    {
        /* This L1 is shadowed already, but the L2 entry is missing. */
        SH_VVLOG("4b: was shadowed, l2 missing (%p)", sl1mfn);
    }

#ifndef NDEBUG
    unsigned long old_sl2e;
    __shadow_get_l2e(ed, va, &old_sl2e);
    ASSERT( !(old_sl2e & _PAGE_PRESENT) );
#endif

    get_shadow_ref(sl1mfn);
    l2pde_general(d, &gl2e, &sl2e, sl1mfn);
    __guest_set_l2e(ed, va, gl2e);
    __shadow_set_l2e(ed, va, sl2e);

    if ( init_table )
    {
        gpl1e = (unsigned long *)
            &(linear_pg_table[l1_linear_offset(va) &
                              ~(L1_PAGETABLE_ENTRIES-1)]);

        spl1e = (unsigned long *)
            &(shadow_linear_pg_table[l1_linear_offset(va) &
                                     ~(L1_PAGETABLE_ENTRIES-1)]);

        for ( i = 0; i < L1_PAGETABLE_ENTRIES; i++ )
        {
            l1pte_propagate_from_guest(d, gpl1e[i], &spl1e[i]);
            if ( spl1e[i] & _PAGE_PRESENT )
                get_page_from_l1e(mk_l1_pgentry(spl1e[i]), d);
        }
    }
}

void shadow_invlpg(struct exec_domain *ed, unsigned long va)
{
    struct domain *d = ed->domain;
    unsigned long gpte, spte;

    ASSERT(shadow_mode_enabled(d));

    shadow_lock(d);

    __shadow_sync_va(ed, va);

    // XXX mafetter: will need to think about 4MB pages...

    // It's not strictly necessary to update the shadow here,
    // but it might save a fault later.
    //
    if (__get_user(gpte, (unsigned long *)
                   &linear_pg_table[va >> PAGE_SHIFT])) {
        perfc_incrc(shadow_invlpg_faults);
        return;
    }
    l1pte_propagate_from_guest(d, gpte, &spte);
    shadow_set_l1e(va, spte, 1);

    shadow_unlock(d);
}

struct out_of_sync_entry *
shadow_alloc_oos_entry(struct domain *d)
{
    struct out_of_sync_entry *f, *extra;
    unsigned size, i;

    if ( unlikely(d->arch.out_of_sync_free == NULL) )
    {
        FSH_LOG("Allocate more fullshadow tuple blocks.");

        size = sizeof(void *) + (out_of_sync_extra_size * sizeof(*f));
        extra = xmalloc_bytes(size);

        /* XXX Should be more graceful here. */
        if ( extra == NULL )
            BUG();

        memset(extra, 0, size);

        /* Record the allocation block so it can be correctly freed later. */
        d->arch.out_of_sync_extras_count++;
        *((struct out_of_sync_entry **)&extra[out_of_sync_extra_size]) = 
            d->arch.out_of_sync_extras;
        d->arch.out_of_sync_extras = &extra[0];

        /* Thread a free chain through the newly-allocated nodes. */
        for ( i = 0; i < (out_of_sync_extra_size - 1); i++ )
            extra[i].next = &extra[i+1];
        extra[i].next = NULL;

        /* Add the new nodes to the free list. */
        d->arch.out_of_sync_free = &extra[0];
    }

    /* Allocate a new node from the quicklist. */
    f = d->arch.out_of_sync_free;
    d->arch.out_of_sync_free = f->next;

    return f;
}

static unsigned long
shadow_make_snapshot(
    struct domain *d, unsigned long gpfn, unsigned long gmfn)
{
    unsigned long smfn;
    void *original, *snapshot;

    if ( test_and_set_bit(_PGC_out_of_sync, &frame_table[gmfn].count_info) )
    {
        ASSERT(__shadow_status(d, gpfn, PGT_snapshot));
        return SHADOW_SNAPSHOT_ELSEWHERE;
    }

    perfc_incrc(shadow_make_snapshot);

    if ( unlikely(!(smfn = alloc_shadow_page(d, gpfn, gmfn, PGT_snapshot))) )
    {
        printk("Couldn't alloc fullshadow snapshot for pfn=%p mfn=%p!\n"
               "Dom%d snapshot_count_count=%d\n",
               gpfn, gmfn, d->id, d->arch.snapshot_page_count);
        BUG(); /* XXX FIXME: try a shadow flush to free up some memory. */
    }

    get_shadow_ref(smfn);

    original = map_domain_mem(gmfn << PAGE_SHIFT);
    snapshot = map_domain_mem(smfn << PAGE_SHIFT);
    memcpy(snapshot, original, PAGE_SIZE);
    unmap_domain_mem(original);
    unmap_domain_mem(snapshot);

    return smfn;
}

static void
shadow_free_snapshot(struct domain *d, struct out_of_sync_entry *entry)
{
    void *snapshot;

    if ( entry->snapshot_mfn == SHADOW_SNAPSHOT_ELSEWHERE )
        return;

    // Clear the out_of_sync bit.
    //
    clear_bit(_PGC_out_of_sync, &frame_table[entry->gmfn].count_info);

    // XXX Need to think about how to protect the domain's
    // information less expensively.
    //
    snapshot = map_domain_mem(entry->snapshot_mfn << PAGE_SHIFT);
    memset(snapshot, 0, PAGE_SIZE);
    unmap_domain_mem(snapshot);

    put_shadow_ref(entry->snapshot_mfn);
}

struct out_of_sync_entry *
shadow_mark_mfn_out_of_sync(struct exec_domain *ed, unsigned long gpfn,
                             unsigned long mfn)
{
    struct domain *d = ed->domain;
    struct pfn_info *page = &frame_table[mfn];
    struct out_of_sync_entry *entry = shadow_alloc_oos_entry(d);

    ASSERT(spin_is_locked(&d->arch.shadow_lock));
    ASSERT(pfn_is_ram(mfn));
    //ASSERT((page->u.inuse.type_info & PGT_type_mask) == PGT_writable_page);
    if (!((page->u.inuse.type_info & PGT_type_mask) == PGT_writable_page))
    {
        printk("assertion failed: gpfn=%p gmfn=%p t=%p\n",
               gpfn, mfn, page->u.inuse.type_info);
        BUG();
    }

    FSH_LOG("mark_mfn_out_of_sync(gpfn=%p, mfn=%p) c=%p t=%p",
            gpfn, mfn, page->count_info, page->u.inuse.type_info);

    // XXX this will require some more thought...  Cross-domain sharing and
    //     modification of page tables?  Hmm...
    //
    if ( d != page_get_owner(page) )
        BUG();

    perfc_incrc(shadow_mark_mfn_out_of_sync_calls);

    entry->gpfn = gpfn;
    entry->gmfn = mfn;
    entry->snapshot_mfn = shadow_make_snapshot(d, gpfn, mfn);
    entry->writable_pl1e = -1;

    // increment guest's ref count to represent the entry in the
    // full shadow out-of-sync list.
    //
    get_page(page, d);

    // Add to the out-of-sync list
    //
    entry->next = d->arch.out_of_sync;
    d->arch.out_of_sync = entry;

    return entry;
}

void shadow_mark_out_of_sync(
    struct exec_domain *ed, unsigned long gpfn, unsigned long mfn, unsigned long va)
{
    struct out_of_sync_entry *entry =
        shadow_mark_mfn_out_of_sync(ed, gpfn, mfn);
    unsigned long sl2e;

    // We need the address of shadow PTE that maps @va.
    // It might not exist yet.  Make sure it's there.
    //
    __shadow_get_l2e(ed, va, &sl2e);
    if ( !(sl2e & _PAGE_PRESENT) )
    {
        // either this L1 isn't shadowed yet, or the shadow isn't linked into
        // the current L2.
        shadow_map_l1_into_current_l2(va);
        __shadow_get_l2e(ed, va, &sl2e);
    }
    ASSERT(sl2e & _PAGE_PRESENT);

    // NB: this is stored as a machine address.
    entry->writable_pl1e =
        ((sl2e & PAGE_MASK) |
         (sizeof(l1_pgentry_t) * l1_table_offset(va)));
    ASSERT( !(entry->writable_pl1e & (sizeof(l1_pgentry_t)-1)) );

    // Increment shadow's page count to represent the reference
    // inherent in entry->writable_pl1e
    //
    get_shadow_ref(sl2e >> PAGE_SHIFT);

    FSH_LOG("mark_out_of_sync(va=%p -> writable_pl1e=%p)",
            va, entry->writable_pl1e);
}

/*
 * Returns 1 if the snapshot for @gmfn exists and its @index'th entry matches.
 * Returns 0 otherwise.
 */
static int snapshot_entry_matches(
    struct exec_domain *ed, unsigned long gmfn, unsigned index)
{
    unsigned long gpfn = __mfn_to_gpfn(ed->domain, gmfn);
    unsigned long smfn = __shadow_status(ed->domain, gpfn, PGT_snapshot);
    unsigned long *guest, *snapshot;
    int compare;

    ASSERT( ! IS_INVALID_M2P_ENTRY(gpfn) );

    perfc_incrc(snapshot_entry_matches_calls);

    if ( !smfn )
        return 0;

    guest    = map_domain_mem(gmfn << PAGE_SHIFT);
    snapshot = map_domain_mem(smfn << PAGE_SHIFT);

    // This could probably be smarter, but this is sufficent for
    // our current needs.
    //
    compare = (guest[index] == snapshot[index]);

    unmap_domain_mem(guest);
    unmap_domain_mem(snapshot);

#ifdef PERF_COUNTERS
    if ( compare )
        perfc_incrc(snapshot_entry_matches_true);
#endif

    return compare;
}

/*
 * Returns 1 if va's shadow mapping is out-of-sync.
 * Returns 0 otherwise.
 */
int __shadow_out_of_sync(struct exec_domain *ed, unsigned long va)
{
    struct domain *d = ed->domain;
    unsigned long l2mfn = pagetable_val(ed->arch.guest_table) >> PAGE_SHIFT;
    unsigned long l2e;
    unsigned long l1mfn;

    ASSERT(spin_is_locked(&d->arch.shadow_lock));

    perfc_incrc(shadow_out_of_sync_calls);

    if ( page_out_of_sync(&frame_table[l2mfn]) &&
         !snapshot_entry_matches(ed, l2mfn, l2_table_offset(va)) )
        return 1;

    __guest_get_l2e(ed, va, &l2e);
    if ( !(l2e & _PAGE_PRESENT) )
        return 0;

    l1mfn = __gpfn_to_mfn(d, l2e >> PAGE_SHIFT);

    // If the l1 pfn is invalid, it can't be out of sync...
    if ( !l1mfn )
        return 0;

    if ( page_out_of_sync(&frame_table[l1mfn]) &&
         !snapshot_entry_matches(ed, l1mfn, l1_table_offset(va)) )
        return 1;

    return 0;
}

static u32 remove_all_write_access_in_ptpage(
    struct domain *d, unsigned long pt_mfn, unsigned long readonly_mfn)
{
    unsigned long *pt = map_domain_mem(pt_mfn << PAGE_SHIFT);
    unsigned long match =
        (readonly_mfn << PAGE_SHIFT) | _PAGE_RW | _PAGE_PRESENT;
    unsigned long mask = PAGE_MASK | _PAGE_RW | _PAGE_PRESENT;
    int i;
    u32 count = 0;
    int is_l1_shadow =
        ((frame_table[pt_mfn].u.inuse.type_info & PGT_type_mask) ==
         PGT_l1_shadow);

    for (i = 0; i < L1_PAGETABLE_ENTRIES; i++)
    {
        if ( unlikely(((pt[i] ^ match) & mask) == 0) )
        {
            unsigned long old = pt[i];
            unsigned long new = old & ~_PAGE_RW;

            if ( is_l1_shadow )
                get_page_from_l1e(mk_l1_pgentry(new), d);

            count++;
            pt[i] = new;

            if ( is_l1_shadow )
                put_page_from_l1e(mk_l1_pgentry(old), d);

            FSH_LOG("removed write access to mfn=%p in smfn=%p entry %x "
                    "is_l1_shadow=%d\n",
                    readonly_mfn, pt_mfn, i, is_l1_shadow);
        }
    }

    unmap_domain_mem(pt);

    return count;
}

u32 shadow_remove_all_write_access(
    struct domain *d, unsigned min_type, unsigned max_type, unsigned long gpfn)
{
    int i;
    struct shadow_status *a;
    unsigned long gmfn = __gpfn_to_mfn(d, gpfn);
    unsigned long sl1mfn = __shadow_status(d, gpfn, PGT_l1_shadow);
    u32 count = 0;

    ASSERT(spin_is_locked(&d->arch.shadow_lock));
    ASSERT(gmfn);

    for (i = 0; i < shadow_ht_buckets; i++)
    {
        a = &d->arch.shadow_ht[i];
        while ( a && a->gpfn_and_flags )
        {
            if ( ((a->gpfn_and_flags & PGT_type_mask) >= min_type) &&
                 ((a->gpfn_and_flags & PGT_type_mask) <= max_type) )
            {
                switch ( a->gpfn_and_flags & PGT_type_mask )
                {
                case PGT_l1_shadow:
                    count +=
                        remove_all_write_access_in_ptpage(d, a->smfn, gmfn);
                    break;
                case PGT_l2_shadow:
                    if ( sl1mfn )
                        count +=
                            remove_all_write_access_in_ptpage(d, a->smfn,
                                                              sl1mfn);
                    break;
                case PGT_hl2_shadow:
                    // nothing to do here...
                    break;
                default:
                    // need to flush this out for 4 level page tables.
                    BUG();
                }
            }
            a = a->next;
        }
    }
=======
    {
        /* This L1 is NOT already shadowed so we need to shadow it. */
        SH_VVLOG("4a: l1 not shadowed");

        gl1mfn = __gpfn_to_mfn(d, gl1pfn);
        if ( unlikely(!gl1mfn) )
        {
            // Attempt to use an invalid pfn as an L1 page.
            // XXX this needs to be more graceful!
            BUG();
        }

        if ( unlikely(!(sl1mfn =
                        alloc_shadow_page(d, gl1pfn, gl1mfn, PGT_l1_shadow))) )
        {
            printk("Couldn't alloc an L1 shadow for pfn=%p mfn=%p\n",
                   gl1pfn, gl1mfn);
            BUG(); /* XXX Need to deal gracefully with failure. */
        }

        perfc_incrc(shadow_l1_table_count);
        init_table = 1;
    }
    else
    {
        /* This L1 is shadowed already, but the L2 entry is missing. */
        SH_VVLOG("4b: was shadowed, l2 missing (%p)", sl1mfn);
    }

#ifndef NDEBUG
    unsigned long old_sl2e;
    __shadow_get_l2e(ed, va, &old_sl2e);
    ASSERT( !(old_sl2e & _PAGE_PRESENT) );
#endif

    if ( !get_shadow_ref(sl1mfn) )
        BUG();
    l2pde_general(d, &gl2e, &sl2e, sl1mfn);
    __guest_set_l2e(ed, va, gl2e);
    __shadow_set_l2e(ed, va, sl2e);

    if ( init_table )
    {
        gpl1e = (unsigned long *)
            &(linear_pg_table[l1_linear_offset(va) &
                              ~(L1_PAGETABLE_ENTRIES-1)]);

        spl1e = (unsigned long *)
            &(shadow_linear_pg_table[l1_linear_offset(va) &
                                     ~(L1_PAGETABLE_ENTRIES-1)]);

        for ( i = 0; i < L1_PAGETABLE_ENTRIES; i++ )
        {
            unsigned long sl1e;

            l1pte_propagate_from_guest(d, gpl1e[i], &sl1e);
            if ( (sl1e & _PAGE_PRESENT) &&
                 !shadow_get_page_from_l1e(mk_l1_pgentry(sl1e), d) )
                sl1e = 0;
            spl1e[i] = sl1e;
        }
    }
}

void shadow_invlpg(struct exec_domain *ed, unsigned long va)
{
    struct domain *d = ed->domain;
    unsigned long gpte, spte;

    ASSERT(shadow_mode_enabled(d));

    shadow_lock(d);

    __shadow_sync_va(ed, va);

    // XXX mafetter: will need to think about 4MB pages...

    // It's not strictly necessary to update the shadow here,
    // but it might save a fault later.
    //
    if (__get_user(gpte, (unsigned long *)
                   &linear_pg_table[va >> PAGE_SHIFT])) {
        perfc_incrc(shadow_invlpg_faults);
        return;
    }
    l1pte_propagate_from_guest(d, gpte, &spte);
    shadow_set_l1e(va, spte, 1);

    shadow_unlock(d);
}

struct out_of_sync_entry *
shadow_alloc_oos_entry(struct domain *d)
{
    struct out_of_sync_entry *f, *extra;
    unsigned size, i;

    if ( unlikely(d->arch.out_of_sync_free == NULL) )
    {
        FSH_LOG("Allocate more fullshadow tuple blocks.");

        size = sizeof(void *) + (out_of_sync_extra_size * sizeof(*f));
        extra = xmalloc_bytes(size);

        /* XXX Should be more graceful here. */
        if ( extra == NULL )
            BUG();

        memset(extra, 0, size);

        /* Record the allocation block so it can be correctly freed later. */
        d->arch.out_of_sync_extras_count++;
        *((struct out_of_sync_entry **)&extra[out_of_sync_extra_size]) = 
            d->arch.out_of_sync_extras;
        d->arch.out_of_sync_extras = &extra[0];

        /* Thread a free chain through the newly-allocated nodes. */
        for ( i = 0; i < (out_of_sync_extra_size - 1); i++ )
            extra[i].next = &extra[i+1];
        extra[i].next = NULL;

        /* Add the new nodes to the free list. */
        d->arch.out_of_sync_free = &extra[0];
    }

    /* Allocate a new node from the quicklist. */
    f = d->arch.out_of_sync_free;
    d->arch.out_of_sync_free = f->next;

    return f;
}

static unsigned long
shadow_make_snapshot(
    struct domain *d, unsigned long gpfn, unsigned long gmfn)
{
    unsigned long smfn;
    void *original, *snapshot;

    if ( test_and_set_bit(_PGC_out_of_sync, &frame_table[gmfn].count_info) )
    {
        ASSERT(__shadow_status(d, gpfn, PGT_snapshot));
        return SHADOW_SNAPSHOT_ELSEWHERE;
    }

    perfc_incrc(shadow_make_snapshot);

    if ( unlikely(!(smfn = alloc_shadow_page(d, gpfn, gmfn, PGT_snapshot))) )
    {
        printk("Couldn't alloc fullshadow snapshot for pfn=%p mfn=%p!\n"
               "Dom%d snapshot_count_count=%d\n",
               gpfn, gmfn, d->id, d->arch.snapshot_page_count);
        BUG(); /* XXX FIXME: try a shadow flush to free up some memory. */
    }

    if ( !get_shadow_ref(smfn) )
        BUG();

    original = map_domain_mem(gmfn << PAGE_SHIFT);
    snapshot = map_domain_mem(smfn << PAGE_SHIFT);
    memcpy(snapshot, original, PAGE_SIZE);
    unmap_domain_mem(original);
    unmap_domain_mem(snapshot);

    return smfn;
}

static void
shadow_free_snapshot(struct domain *d, struct out_of_sync_entry *entry)
{
    void *snapshot;

    if ( entry->snapshot_mfn == SHADOW_SNAPSHOT_ELSEWHERE )
        return;

    // Clear the out_of_sync bit.
    //
    clear_bit(_PGC_out_of_sync, &frame_table[entry->gmfn].count_info);

    // XXX Need to think about how to protect the domain's
    // information less expensively.
    //
    snapshot = map_domain_mem(entry->snapshot_mfn << PAGE_SHIFT);
    memset(snapshot, 0, PAGE_SIZE);
    unmap_domain_mem(snapshot);

    put_shadow_ref(entry->snapshot_mfn);
}

struct out_of_sync_entry *
shadow_mark_mfn_out_of_sync(struct exec_domain *ed, unsigned long gpfn,
                             unsigned long mfn)
{
    struct domain *d = ed->domain;
    struct pfn_info *page = &frame_table[mfn];
    struct out_of_sync_entry *entry = shadow_alloc_oos_entry(d);

    ASSERT(spin_is_locked(&d->arch.shadow_lock));
    ASSERT(pfn_is_ram(mfn));
    ASSERT((page->u.inuse.type_info & PGT_type_mask) == PGT_writable_page);

    FSH_LOG("mark_mfn_out_of_sync(gpfn=%p, mfn=%p) c=%p t=%p",
            gpfn, mfn, page->count_info, page->u.inuse.type_info);

    // XXX this will require some more thought...  Cross-domain sharing and
    //     modification of page tables?  Hmm...
    //
    if ( d != page_get_owner(page) )
        BUG();

    perfc_incrc(shadow_mark_mfn_out_of_sync_calls);

    entry->gpfn = gpfn;
    entry->gmfn = mfn;
    entry->snapshot_mfn = shadow_make_snapshot(d, gpfn, mfn);
    entry->writable_pl1e = -1;

    // increment guest's ref count to represent the entry in the
    // full shadow out-of-sync list.
    //
    get_page(page, d);

    // Add to the out-of-sync list
    //
    entry->next = d->arch.out_of_sync;
    d->arch.out_of_sync = entry;

    return entry;
}

void shadow_mark_va_out_of_sync(
    struct exec_domain *ed, unsigned long gpfn, unsigned long mfn, unsigned long va)
{
    struct out_of_sync_entry *entry =
        shadow_mark_mfn_out_of_sync(ed, gpfn, mfn);
    unsigned long sl2e;

    // We need the address of shadow PTE that maps @va.
    // It might not exist yet.  Make sure it's there.
    //
    __shadow_get_l2e(ed, va, &sl2e);
    if ( !(sl2e & _PAGE_PRESENT) )
    {
        // either this L1 isn't shadowed yet, or the shadow isn't linked into
        // the current L2.
        shadow_map_l1_into_current_l2(va);
        __shadow_get_l2e(ed, va, &sl2e);
    }
    ASSERT(sl2e & _PAGE_PRESENT);

    // NB: this is stored as a machine address.
    entry->writable_pl1e =
        ((sl2e & PAGE_MASK) |
         (sizeof(l1_pgentry_t) * l1_table_offset(va)));
    ASSERT( !(entry->writable_pl1e & (sizeof(l1_pgentry_t)-1)) );

    // Increment shadow's page count to represent the reference
    // inherent in entry->writable_pl1e
    //
    if ( !get_shadow_ref(sl2e >> PAGE_SHIFT) )
        BUG();

    FSH_LOG("mark_out_of_sync(va=%p -> writable_pl1e=%p)",
            va, entry->writable_pl1e);
}

/*
 * Returns 1 if the snapshot for @gmfn exists and its @index'th entry matches.
 * Returns 0 otherwise.
 */
static int snapshot_entry_matches(
    struct exec_domain *ed, unsigned long gmfn, unsigned index)
{
    unsigned long gpfn = __mfn_to_gpfn(ed->domain, gmfn);
    unsigned long smfn = __shadow_status(ed->domain, gpfn, PGT_snapshot);
    unsigned long *guest, *snapshot;
    int compare;

    ASSERT( ! IS_INVALID_M2P_ENTRY(gpfn) );

    perfc_incrc(snapshot_entry_matches_calls);

    if ( !smfn )
        return 0;

    guest    = map_domain_mem(gmfn << PAGE_SHIFT);
    snapshot = map_domain_mem(smfn << PAGE_SHIFT);

    // This could probably be smarter, but this is sufficent for
    // our current needs.
    //
    compare = (guest[index] == snapshot[index]);

    unmap_domain_mem(guest);
    unmap_domain_mem(snapshot);

#ifdef PERF_COUNTERS
    if ( compare )
        perfc_incrc(snapshot_entry_matches_true);
#endif

    return compare;
}

/*
 * Returns 1 if va's shadow mapping is out-of-sync.
 * Returns 0 otherwise.
 */
int __shadow_out_of_sync(struct exec_domain *ed, unsigned long va)
{
    struct domain *d = ed->domain;
    unsigned long l2mfn = pagetable_val(ed->arch.guest_table) >> PAGE_SHIFT;
    unsigned long l2e;
    unsigned long l1mfn;

    ASSERT(spin_is_locked(&d->arch.shadow_lock));

    perfc_incrc(shadow_out_of_sync_calls);

    if ( page_out_of_sync(&frame_table[l2mfn]) &&
         !snapshot_entry_matches(ed, l2mfn, l2_table_offset(va)) )
        return 1;

    __guest_get_l2e(ed, va, &l2e);
    if ( !(l2e & _PAGE_PRESENT) )
        return 0;

    l1mfn = __gpfn_to_mfn(d, l2e >> PAGE_SHIFT);

    // If the l1 pfn is invalid, it can't be out of sync...
    if ( !l1mfn )
        return 0;

    if ( page_out_of_sync(&frame_table[l1mfn]) &&
         !snapshot_entry_matches(ed, l1mfn, l1_table_offset(va)) )
        return 1;

    return 0;
}

static u32 remove_all_write_access_in_ptpage(
    struct domain *d, unsigned long pt_mfn, unsigned long readonly_mfn)
{
    unsigned long *pt = map_domain_mem(pt_mfn << PAGE_SHIFT);
    unsigned long match =
        (readonly_mfn << PAGE_SHIFT) | _PAGE_RW | _PAGE_PRESENT;
    unsigned long mask = PAGE_MASK | _PAGE_RW | _PAGE_PRESENT;
    int i;
    u32 count = 0;
    int is_l1_shadow =
        ((frame_table[pt_mfn].u.inuse.type_info & PGT_type_mask) ==
         PGT_l1_shadow);

    for (i = 0; i < L1_PAGETABLE_ENTRIES; i++)
    {
        if ( unlikely(((pt[i] ^ match) & mask) == 0) )
        {
            unsigned long old = pt[i];
            unsigned long new = old & ~_PAGE_RW;

            if ( is_l1_shadow &&
                 !shadow_get_page_from_l1e(mk_l1_pgentry(new), d) )
                BUG();

            count++;
            pt[i] = new;

            if ( is_l1_shadow )
                put_page_from_l1e(mk_l1_pgentry(old), d);

            FSH_LOG("removed write access to mfn=%p in smfn=%p entry %x "
                    "is_l1_shadow=%d",
                    readonly_mfn, pt_mfn, i, is_l1_shadow);
        }
    }

    unmap_domain_mem(pt);

    return count;
}

u32 shadow_remove_all_write_access(
    struct domain *d, unsigned min_type, unsigned max_type, unsigned long gpfn)
{
    int i;
    struct shadow_status *a;
    unsigned long gmfn = __gpfn_to_mfn(d, gpfn);
    unsigned long sl1mfn = __shadow_status(d, gpfn, PGT_l1_shadow);
    u32 count = 0;

    ASSERT(spin_is_locked(&d->arch.shadow_lock));
    ASSERT(gmfn);

    for (i = 0; i < shadow_ht_buckets; i++)
    {
        a = &d->arch.shadow_ht[i];
        while ( a && a->gpfn_and_flags )
        {
            if ( ((a->gpfn_and_flags & PGT_type_mask) >= min_type) &&
                 ((a->gpfn_and_flags & PGT_type_mask) <= max_type) )
            {
                switch ( a->gpfn_and_flags & PGT_type_mask )
                {
                case PGT_l1_shadow:
                    count +=
                        remove_all_write_access_in_ptpage(d, a->smfn, gmfn);
                    break;
                case PGT_l2_shadow:
                    if ( sl1mfn )
                        count +=
                            remove_all_write_access_in_ptpage(d, a->smfn,
                                                              sl1mfn);
                    break;
                case PGT_hl2_shadow:
                    // nothing to do here...
                    break;
                default:
                    // need to flush this out for 4 level page tables.
                    BUG();
                }
            }
            a = a->next;
        }
    }

    return count;
}

static u32 remove_all_access_in_page(
    struct domain *d, unsigned long l1mfn, unsigned long forbidden_gmfn)
{
    unsigned long *pl1e = map_domain_mem(l1mfn << PAGE_SHIFT);
    unsigned long match = (forbidden_gmfn << PAGE_SHIFT) | _PAGE_PRESENT;
    unsigned long mask  = PAGE_MASK | _PAGE_PRESENT;
    int i;
    u32 count = 0;
    int is_l1_shadow =
        ((frame_table[l1mfn].u.inuse.type_info & PGT_type_mask) ==
         PGT_l1_shadow);

    for (i = 0; i < L1_PAGETABLE_ENTRIES; i++)
    {
        if ( unlikely(((pl1e[i] ^ match) & mask) == 0) )
        {
            unsigned long ol2e = pl1e[i];
            pl1e[i] = 0;
            count++;

            if ( is_l1_shadow )
                put_page_from_l1e(mk_l1_pgentry(ol2e), d);
            else /* must be an hl2 page */
                put_page(&frame_table[forbidden_gmfn]);
        }
    }

    unmap_domain_mem(pl1e);
>>>>>>> c5ad7bd0

    return count;
}

<<<<<<< HEAD
static u32 remove_all_access_in_page(
    struct domain *d, unsigned long l1mfn, unsigned long forbidden_gmfn)
{
    unsigned long *pl1e = map_domain_mem(l1mfn << PAGE_SHIFT);
    unsigned long match = (forbidden_gmfn << PAGE_SHIFT) | _PAGE_PRESENT;
    unsigned long mask  = PAGE_MASK | _PAGE_PRESENT;
    int i;
    u32 count = 0;
    int is_l1_shadow =
        ((frame_table[l1mfn].u.inuse.type_info & PGT_type_mask) ==
         PGT_l1_shadow);

    for (i = 0; i < L1_PAGETABLE_ENTRIES; i++)
    {
        if ( unlikely(((pl1e[i] ^ match) & mask) == 0) )
        {
            unsigned long ol2e = pl1e[i];
            pl1e[i] = 0;
            count++;

            if ( is_l1_shadow )
                put_page_from_l1e(mk_l1_pgentry(ol2e), d);
            else /* must be an hl2 page */
                put_page(&frame_table[forbidden_gmfn]);
        }
    }

    unmap_domain_mem(pl1e);

    return count;
}

u32 shadow_remove_all_access(struct domain *d, unsigned long gmfn)
{
    int i;
    struct shadow_status *a;
    u32 count = 0;

    ASSERT(spin_is_locked(&d->arch.shadow_lock));

    for (i = 0; i < shadow_ht_buckets; i++)
    {
        a = &d->arch.shadow_ht[i];
        while ( a && a->gpfn_and_flags )
        {
            if ( ((a->gpfn_and_flags & PGT_type_mask) == PGT_l1_shadow) ||
                 ((a->gpfn_and_flags & PGT_type_mask) == PGT_hl2_shadow) )
            {
                count += remove_all_access_in_page(d, a->smfn, gmfn);
            }
            a = a->next;
        }
    }

    return count;
}    

static int resync_all(struct domain *d, u32 stype)
{
    struct out_of_sync_entry *entry;
    unsigned i;
    unsigned long smfn;
    unsigned long *guest, *shadow, *snapshot;
    int need_flush = 0, external = shadow_mode_external(d);

    ASSERT(spin_is_locked(&d->arch.shadow_lock));

    for ( entry = d->arch.out_of_sync; entry; entry = entry->next)
    {
        if ( entry->snapshot_mfn == SHADOW_SNAPSHOT_ELSEWHERE )
            continue;

        if ( !(smfn = __shadow_status(d, entry->gpfn, stype)) )
            continue;

        FSH_LOG("resyncing t=%p gpfn=%p gmfn=%p smfn=%p snapshot_mfn=%p",
                stype, entry->gpfn, entry->gmfn, smfn, entry->snapshot_mfn);

        // Compare guest's new contents to its snapshot, validating
        // and updating its shadow as appropriate.
        //
        guest    = map_domain_mem(entry->gmfn         << PAGE_SHIFT);
        snapshot = map_domain_mem(entry->snapshot_mfn << PAGE_SHIFT);
        shadow   = map_domain_mem(smfn                << PAGE_SHIFT);

        switch ( stype ) {
        case PGT_l1_shadow:
            for ( i = 0; i < L1_PAGETABLE_ENTRIES; i++ )
            {
                unsigned new_pte = guest[i];
                if ( new_pte != snapshot[i] )
                {
                    need_flush |= validate_pte_change(d, new_pte, &shadow[i]);

                    // can't update snapshots of linear page tables -- they
                    // are used multiple times...
                    //
                    // snapshot[i] = new_pte;
                }
            }
            break;
        case PGT_l2_shadow:
            for ( i = 0; i < L2_PAGETABLE_ENTRIES; i++ )
            {
                if ( !is_guest_l2_slot(i) && !external )
                    continue;

                unsigned new_pde = guest[i];
                if ( new_pde != snapshot[i] )
                {
                    need_flush |= validate_pde_change(d, new_pde, &shadow[i]);

                    // can't update snapshots of linear page tables -- they
                    // are used multiple times...
                    //
                    // snapshot[i] = new_pde;
                }
            }
            break;
        default:
            BUG();
            break;
        }

        unmap_domain_mem(shadow);
        unmap_domain_mem(snapshot);
        unmap_domain_mem(guest);
    }

    return need_flush;
}

void __shadow_sync_all(struct domain *d)
{
    struct out_of_sync_entry *entry;
    int need_flush = 0;

    perfc_incrc(shadow_sync_all);

    ASSERT(spin_is_locked(&d->arch.shadow_lock));

    // First, remove all write permissions to the page tables
    //
    for ( entry = d->arch.out_of_sync; entry; entry = entry->next)
    {
        // Skip entries that have low bits set...  Those aren't
        // real PTEs.
        //
        if ( entry->writable_pl1e & (sizeof(l1_pgentry_t)-1) )
            continue;

        unsigned long *ppte = map_domain_mem(entry->writable_pl1e);
        unsigned long opte = *ppte;
        unsigned long npte = opte & ~_PAGE_RW;

        get_page_from_l1e(mk_l1_pgentry(npte), d);
        *ppte = npte;
        put_page_from_l1e(mk_l1_pgentry(opte), d);

        unmap_domain_mem(ppte);
    }

    // XXX mafetter: SMP perf bug.
    //
    // With the current algorithm, we've gotta flush all the TLBs
    // before we can safely continue.  I don't think we want to
    // do it this way, so I think we should consider making
    // entirely private copies of the shadow for each vcpu, and/or
    // possibly having a mix of private and shared shadow state
    // (any path from a PTE that grants write access to an out-of-sync
    // page table page needs to be vcpu private).
    //
    flush_tlb_all();

    // Second, resync all L1 pages, then L2 pages, etc...
    //
    need_flush |= resync_all(d, PGT_l1_shadow);
    if ( shadow_mode_translate(d) )
        need_flush |= resync_all(d, PGT_hl2_shadow);
    need_flush |= resync_all(d, PGT_l2_shadow);

=======
u32 shadow_remove_all_access(struct domain *d, unsigned long gmfn)
{
    int i;
    struct shadow_status *a;
    u32 count = 0;

    ASSERT(spin_is_locked(&d->arch.shadow_lock));

    for (i = 0; i < shadow_ht_buckets; i++)
    {
        a = &d->arch.shadow_ht[i];
        while ( a && a->gpfn_and_flags )
        {
            if ( ((a->gpfn_and_flags & PGT_type_mask) == PGT_l1_shadow) ||
                 ((a->gpfn_and_flags & PGT_type_mask) == PGT_hl2_shadow) )
            {
                count += remove_all_access_in_page(d, a->smfn, gmfn);
            }
            a = a->next;
        }
    }

    return count;
}    

static int resync_all(struct domain *d, u32 stype)
{
    struct out_of_sync_entry *entry;
    unsigned i;
    unsigned long smfn;
    unsigned long *guest, *shadow, *snapshot;
    int need_flush = 0, external = shadow_mode_external(d);
    int unshadow;

    ASSERT(spin_is_locked(&d->arch.shadow_lock));

    for ( entry = d->arch.out_of_sync; entry; entry = entry->next)
    {
        if ( entry->snapshot_mfn == SHADOW_SNAPSHOT_ELSEWHERE )
            continue;

        if ( !(smfn = __shadow_status(d, entry->gpfn, stype)) )
            continue;

        FSH_LOG("resyncing t=%p gpfn=%p gmfn=%p smfn=%p snapshot_mfn=%p",
                stype, entry->gpfn, entry->gmfn, smfn, entry->snapshot_mfn);

        // Compare guest's new contents to its snapshot, validating
        // and updating its shadow as appropriate.
        //
        guest    = map_domain_mem(entry->gmfn         << PAGE_SHIFT);
        snapshot = map_domain_mem(entry->snapshot_mfn << PAGE_SHIFT);
        shadow   = map_domain_mem(smfn                << PAGE_SHIFT);
        unshadow = 0;

        switch ( stype ) {
        case PGT_l1_shadow:
            for ( i = 0; i < L1_PAGETABLE_ENTRIES; i++ )
            {
                unsigned new_pte = guest[i];
                if ( new_pte != snapshot[i] )
                {
                    need_flush |= validate_pte_change(d, new_pte, &shadow[i]);

                    // can't update snapshots of linear page tables -- they
                    // are used multiple times...
                    //
                    // snapshot[i] = new_pte;
                }
            }
            break;
        case PGT_l2_shadow:
            for ( i = 0; i < L2_PAGETABLE_ENTRIES; i++ )
            {
                if ( !is_guest_l2_slot(i) && !external )
                    continue;

                unsigned new_pde = guest[i];
                if ( new_pde != snapshot[i] )
                {
                    need_flush |= validate_pde_change(d, new_pde, &shadow[i]);

                    // can't update snapshots of linear page tables -- they
                    // are used multiple times...
                    //
                    // snapshot[i] = new_pde;
                }

                // XXX - This hack works for linux guests.
                //       Need a better solution long term.
                if ( !(new_pde & _PAGE_PRESENT) && unlikely(new_pde != 0) &&
                     (frame_table[smfn].u.inuse.type_info & PGT_pinned) &&
                     !unshadow )
                {
                    perfc_incrc(unshadow_l2_count);
                    unshadow = 1;
                }
            }
            break;
        default:
            BUG();
            break;
        }

        unmap_domain_mem(shadow);
        unmap_domain_mem(snapshot);
        unmap_domain_mem(guest);

        if ( unlikely(unshadow) )
            shadow_unpin(smfn);
    }

    return need_flush;
}

void __shadow_sync_all(struct domain *d)
{
    struct out_of_sync_entry *entry;
    int need_flush = 0;

    perfc_incrc(shadow_sync_all);

    ASSERT(spin_is_locked(&d->arch.shadow_lock));

    // First, remove all write permissions to the page tables
    //
    for ( entry = d->arch.out_of_sync; entry; entry = entry->next)
    {
        // Skip entries that have low bits set...  Those aren't
        // real PTEs.
        //
        if ( entry->writable_pl1e & (sizeof(l1_pgentry_t)-1) )
            continue;

        unsigned long *ppte = map_domain_mem(entry->writable_pl1e);
        unsigned long opte = *ppte;
        unsigned long npte = opte & ~_PAGE_RW;

        if ( (npte & _PAGE_PRESENT) &&
             !shadow_get_page_from_l1e(mk_l1_pgentry(npte), d) )
            BUG();
        *ppte = npte;
        put_page_from_l1e(mk_l1_pgentry(opte), d);

        unmap_domain_mem(ppte);
    }

    // XXX mafetter: SMP perf bug.
    //
    // With the current algorithm, we've gotta flush all the TLBs
    // before we can safely continue.  I don't think we want to
    // do it this way, so I think we should consider making
    // entirely private copies of the shadow for each vcpu, and/or
    // possibly having a mix of private and shared shadow state
    // (any path from a PTE that grants write access to an out-of-sync
    // page table page needs to be vcpu private).
    //
    flush_tlb_all();

    // Second, resync all L1 pages, then L2 pages, etc...
    //
    need_flush |= resync_all(d, PGT_l1_shadow);
    if ( shadow_mode_translate(d) )
        need_flush |= resync_all(d, PGT_hl2_shadow);
    need_flush |= resync_all(d, PGT_l2_shadow);

>>>>>>> c5ad7bd0
    if ( need_flush )
        local_flush_tlb();

    free_out_of_sync_state(d);
}

int shadow_fault(unsigned long va, struct xen_regs *regs)
{
    unsigned long gpte, spte = 0, orig_gpte;
    struct exec_domain *ed = current;
    struct domain *d = ed->domain;
    unsigned long gpde;

    SH_VVLOG("shadow_fault( va=%p, code=%lu )", va, regs->error_code );
    perfc_incrc(shadow_fault_calls);
    
    check_pagetable(ed, "pre-sf");

    /*
     * Don't let someone else take the guest's table pages out-of-sync.
     */
    shadow_lock(d);

    /* XXX - FIX THIS COMMENT!!!
     * STEP 1. Check to see if this fault might have been caused by an
     *         out-of-sync table page entry, or if we should pass this
     *         fault onto the guest.
     */
    __shadow_sync_va(ed, va);

    /*
     * STEP 2. Check the guest PTE.
     */
    __guest_get_l2e(ed, va, &gpde);
    if ( unlikely(!(gpde & _PAGE_PRESENT)) )
    {
        SH_VVLOG("shadow_fault - EXIT: L1 not present" );
        perfc_incrc(shadow_fault_bail_pde_not_present);
        shadow_unlock(d);
        return 0;
    }

    // This can't fault because we hold the shadow lock and we've ensured that
    // the mapping is in-sync, so the check of the PDE's present bit, above,
    // covers this access.
    //
    orig_gpte = gpte = l1_pgentry_val(linear_pg_table[l1_linear_offset(va)]);
    if ( unlikely(!(gpte & _PAGE_PRESENT)) )
    {
        SH_VVLOG("shadow_fault - EXIT: gpte not present (%lx)",gpte );
        perfc_incrc(shadow_fault_bail_pte_not_present);
        shadow_unlock(d);
        return 0;
    }

    /* Write fault? */
    if ( regs->error_code & 2 )  
    {
        if ( unlikely(!(gpte & _PAGE_RW)) )
        {
            /* Write fault on a read-only mapping. */
            SH_VVLOG("shadow_fault - EXIT: wr fault on RO page (%lx)", gpte);
            perfc_incrc(shadow_fault_bail_ro_mapping);
            shadow_unlock(d);
            return 0;
        }

        l1pte_write_fault(ed, &gpte, &spte, va);
    }
    else
    {
        l1pte_read_fault(d, &gpte, &spte);
    }

    /*
     * STEP 3. Write the modified shadow PTE and guest PTE back to the tables.
     */

    /* XXX Watch out for read-only L2 entries! (not used in Linux). */
    if ( unlikely(__put_user(gpte, (unsigned long *)
                             &linear_pg_table[l1_linear_offset(va)])) )
    {
        printk("shadow_fault(): crashing domain %d "
               "due to a read-only L2 page table (gpde=%p), va=%p\n",
               d->id, gpde, va);
        domain_crash();
    }

    // if necessary, record the page table page as dirty
    if ( unlikely(shadow_mode_log_dirty(d)) && (orig_gpte != gpte) )
        mark_dirty(d, __gpfn_to_mfn(d, gpde >> PAGE_SHIFT));

    shadow_set_l1e(va, spte, 1);

    perfc_incrc(shadow_fault_fixed);
    d->arch.shadow_fault_count++;

    shadow_unlock(d);

    check_pagetable(ed, "post-sf");
    return EXCRET_fault_fixed;
}

/*
 * What lives where in the 32-bit address space in the various shadow modes,
 * and what it uses to get/maintain that mapping.
 *
 * SHADOW MODE:      none         enable         translate         external
 * 
 * 4KB things:
 * guest_vtable    lin_l2     mapped per gpdt  lin_l2 via hl2   mapped per gpdt
 * shadow_vtable     n/a         sh_lin_l2       sh_lin_l2      mapped per gpdt
 * hl2_vtable        n/a            n/a        lin_hl2 via hl2  mapped per gpdt
 * monitor_vtable    n/a            n/a             n/a           mapped once
 *
 * 4MB things:
 * guest_linear  lin via gpdt   lin via gpdt     lin via hl2      lin via hl2
 * shadow_linear     n/a      sh_lin via spdt  sh_lin via spdt  sh_lin via spdt
 * monitor_linear    n/a            n/a             n/a              ???
 * perdomain      perdomain      perdomain       perdomain        perdomain
 * R/O M2P         R/O M2P        R/O M2P           n/a              n/a
 * R/W M2P         R/W M2P        R/W M2P         R/W M2P          R/W M2P
 * P2M               n/a            n/a           R/O M2P          R/O M2P
 *
 * NB:
 * update_pagetables(), __update_pagetables(), shadow_mode_enable(),
 * shadow_l2_table(), shadow_hl2_table(), and alloc_monitor_pagetable()
 * all play a part in maintaining these mappings.
 */
void __update_pagetables(struct exec_domain *ed)
{
    struct domain *d = ed->domain;
    unsigned long gmfn = pagetable_val(ed->arch.guest_table) >> PAGE_SHIFT;
    unsigned long gpfn = __mfn_to_gpfn(d, gmfn);
<<<<<<< HEAD
    unsigned long smfn, hl2mfn;
=======
    unsigned long smfn, hl2mfn, old_smfn;
>>>>>>> c5ad7bd0

    int max_mode = ( shadow_mode_external(d) ? SHM_external
                     : shadow_mode_translate(d) ? SHM_translate
                     : shadow_mode_enabled(d) ? SHM_enable
                     : 0 );

    ASSERT( ! IS_INVALID_M2P_ENTRY(gpfn) );
    ASSERT( max_mode );

    /*
     *  arch.guest_vtable
     */
    if ( max_mode & (SHM_enable | SHM_external) )
    {
        if ( likely(ed->arch.guest_vtable != NULL) )
            unmap_domain_mem(ed->arch.guest_vtable);
        ed->arch.guest_vtable = map_domain_mem(gmfn << PAGE_SHIFT);
    }

    /*
     *  arch.shadow_table
     */
    if ( unlikely(!(smfn = __shadow_status(d, gpfn, PGT_base_page_table))) )
        smfn = shadow_l2_table(d, gpfn, gmfn);
<<<<<<< HEAD
    get_shadow_ref(smfn);
    if ( pagetable_val(ed->arch.shadow_table) )
        put_shadow_ref(pagetable_val(ed->arch.shadow_table) >> PAGE_SHIFT);
    ed->arch.shadow_table = mk_pagetable(smfn << PAGE_SHIFT);
=======
    if ( !get_shadow_ref(smfn) )
        BUG();
    old_smfn = pagetable_val(ed->arch.shadow_table) >> PAGE_SHIFT;
    ed->arch.shadow_table = mk_pagetable(smfn << PAGE_SHIFT);
    if ( old_smfn )
        put_shadow_ref(old_smfn);
>>>>>>> c5ad7bd0

    SH_VVLOG("0: __update_pagetables(gmfn=%p, smfn=%p)", gmfn, smfn);

    /*
     * arch.shadow_vtable
     */
    if ( max_mode == SHM_external )
    {
        if ( ed->arch.shadow_vtable )
            unmap_domain_mem(ed->arch.shadow_vtable);
        ed->arch.shadow_vtable = map_domain_mem(smfn << PAGE_SHIFT);
    }

    /*
     * arch.hl2_vtable
     */

    // if max_mode == SHM_translate, then the hl2 is already installed
    // correctly in its smfn, and there's nothing to do.
    //
    if ( max_mode == SHM_external )
    {
        if ( unlikely(!(hl2mfn = __shadow_status(d, gpfn, PGT_hl2_shadow))) )
            hl2mfn = shadow_hl2_table(d, gpfn, gmfn, smfn);
<<<<<<< HEAD
        get_shadow_ref(hl2mfn);
=======
        if ( !get_shadow_ref(hl2mfn) )
            BUG();
>>>>>>> c5ad7bd0

        if ( ed->arch.hl2_vtable )
            unmap_domain_mem(ed->arch.hl2_vtable);
        ed->arch.hl2_vtable = map_domain_mem(hl2mfn << PAGE_SHIFT);
    }

    /*
     * fixup pointers in monitor table, as necessary
     */
    if ( max_mode == SHM_external )
    {
        l2_pgentry_t *mpl2e = ed->arch.monitor_vtable;

        ASSERT( shadow_mode_translate(d) );

        mpl2e[l2_table_offset(LINEAR_PT_VIRT_START)] =
            mk_l2_pgentry((hl2mfn << PAGE_SHIFT) | __PAGE_HYPERVISOR);

        mpl2e[l2_table_offset(SH_LINEAR_PT_VIRT_START)] =
            mk_l2_pgentry((smfn << PAGE_SHIFT) | __PAGE_HYPERVISOR);

        // XXX - maybe this can be optimized somewhat??
        local_flush_tlb();
    }
}


/************************************************************************/
/************************************************************************/
/************************************************************************/

#if SHADOW_DEBUG

// BUG: these are not SMP safe...
static int sh_l2_present;
static int sh_l1_present;
char * sh_check_name;
int shadow_status_noswap;

#define v2m(adr) ({                                                      \
    unsigned long _a = (unsigned long)(adr);                             \
    unsigned long _pte = l1_pgentry_val(                                 \
                            shadow_linear_pg_table[_a >> PAGE_SHIFT]);   \
    unsigned long _pa = _pte & PAGE_MASK;                                \
    _pa | (_a & ~PAGE_MASK);                                             \
})

#define FAIL(_f, _a...)                                                      \
    do {                                                                     \
        printk("XXX %s-FAIL (%d,%d)" _f "\n"                                 \
               "g=%08lx s=%08lx &g=%08lx &s=%08lx"                           \
               " v2m(&g)=%08lx v2m(&s)=%08lx ea=%08lx\n",                    \
               sh_check_name, level, l1_idx, ## _a ,                         \
               gpte, spte, pgpte, pspte,                                     \
               v2m(pgpte), v2m(pspte),                                       \
               (l2_idx << L2_PAGETABLE_SHIFT) |                              \
               (l1_idx << L1_PAGETABLE_SHIFT));                              \
        errors++;                                                            \
    } while ( 0 )

static int check_pte(
    struct domain *d, unsigned long *pgpte, unsigned long *pspte, 
    int level, int l2_idx, int l1_idx, int oos_ptes)
{
    unsigned gpte = *pgpte;
    unsigned spte = *pspte;
    unsigned long mask, gpfn, smfn, gmfn;
    int errors = 0;
    int page_table_page;

    if ( (spte == 0) || (spte == 0xdeadface) || (spte == 0x00000E00) )
        return errors;  /* always safe */

    if ( !(spte & _PAGE_PRESENT) )
        FAIL("Non zero not present spte");

    if ( level == 2 ) sh_l2_present++;
    if ( level == 1 ) sh_l1_present++;

    if ( !(gpte & _PAGE_PRESENT) )
        FAIL("Guest not present yet shadow is");

    mask = ~(_PAGE_DIRTY|_PAGE_ACCESSED|_PAGE_RW|PAGE_MASK);

    if ( (spte & mask) != (gpte & mask) )
        FAIL("Corrupt?");

    if ( (spte & _PAGE_DIRTY ) && !(gpte & _PAGE_DIRTY) && !oos_ptes )
        FAIL("Dirty coherence");

    if ( (spte & _PAGE_ACCESSED ) && !(gpte & _PAGE_ACCESSED) && !oos_ptes )
        FAIL("Accessed coherence");

    smfn = spte >> PAGE_SHIFT;
    gpfn = gpte >> PAGE_SHIFT;
    gmfn = __gpfn_to_mfn(d, gpfn);

    page_table_page = mfn_is_page_table(gmfn);

    if ( (spte & _PAGE_RW ) && !(gpte & _PAGE_RW) && !oos_ptes )
    {
        printk("gpfn=%p gmfn=%p smfn=%p t=0x%08x page_table_page=%d oos_ptes=%d\n",
               gpfn, gmfn, smfn,
               frame_table[gmfn].u.inuse.type_info,
               page_table_page, oos_ptes);
        FAIL("RW coherence");
    }

    if ( (spte & _PAGE_RW ) && !((gpte & _PAGE_RW) && (gpte & _PAGE_DIRTY)) && !oos_ptes )
    {
        printk("gpfn=%p gmfn=%p smfn=%p t=0x%08x page_table_page=%d oos_ptes=%d\n",
               gpfn, gmfn, smfn,
               frame_table[gmfn].u.inuse.type_info,
               page_table_page, oos_ptes);
        FAIL("RW2 coherence");
    }
 
    if ( gpfn == smfn )
    {
        if ( level > 1 )
            FAIL("Linear map ???");    /* XXX this will fail on BSD */
    }
    else
    {
        if ( level < 2 )
            FAIL("Shadow in L1 entry?");

        if ( level == 2 )
        {
            if ( __shadow_status(d, gpfn, PGT_l1_shadow) != smfn )
                FAIL("smfn problem gpfn=%p smfn=%p", gpfn,
                     __shadow_status(d, gpfn, PGT_l1_shadow));
        }
        else
            BUG(); // XXX -- not handled yet.
    }

    return errors;
}

static int check_l1_table(
    struct domain *d, unsigned long gpfn,
    unsigned long gmfn, unsigned long smfn, unsigned l2_idx)
{
    int i;
    unsigned long *gpl1e, *spl1e;
    int errors = 0, oos_ptes = 0;

    // First check to see if this guest page is currently the active
    // PTWR page.  If so, then we compare the (old) cached copy of the
    // guest page to the shadow, and not the currently writable (and
    // thus potentially out-of-sync) guest page.
    //
    if ( VM_ASSIST(d, VMASST_TYPE_writable_pagetables) )
    {
        int cpu = current->processor;

        for ( i = 0; i < ARRAY_SIZE(ptwr_info->ptinfo); i++)
        {
            if ( ptwr_info[cpu].ptinfo[i].l1va &&
                 ((v2m(ptwr_info[cpu].ptinfo[i].pl1e) >> PAGE_SHIFT) == gmfn) )
            {
                unsigned long old = gmfn;
                gmfn = (v2m(ptwr_info[cpu].ptinfo[i].page) >> PAGE_SHIFT);
                printk("hit1 ptwr_info[%d].ptinfo[%d].l1va, mfn=0x%08x, snapshot=0x%08x\n",
                       cpu, i, old, gmfn);
            }
        }
    }

    if ( page_out_of_sync(pfn_to_page(gmfn)) )
    {
        gmfn = __shadow_status(d, gpfn, PGT_snapshot);
        oos_ptes = 1;
        ASSERT(gmfn);
    }

    gpl1e = map_domain_mem(gmfn << PAGE_SHIFT);
    spl1e = map_domain_mem(smfn << PAGE_SHIFT);

    for ( i = 0; i < L1_PAGETABLE_ENTRIES; i++ )
        errors += check_pte(d, &gpl1e[i], &spl1e[i], 1, l2_idx, i, oos_ptes);
 
    unmap_domain_mem(spl1e);
    unmap_domain_mem(gpl1e);

    return errors;
}

#define FAILPT(_f, _a...)                                         \
    do {                                                          \
        printk("XXX FAIL %s-PT " _f "\n", sh_check_name, ## _a ); \
        errors++;                                                 \
    } while ( 0 )

int check_l2_table(
    struct domain *d, unsigned long gmfn, unsigned long smfn, int oos_pdes)
{
    l2_pgentry_t *gpl2e = (l2_pgentry_t *)map_domain_mem(gmfn << PAGE_SHIFT);
    l2_pgentry_t *spl2e = (l2_pgentry_t *)map_domain_mem(smfn << PAGE_SHIFT);
    int i;
    int errors = 0;
    int limit;

    if ( !oos_pdes && (page_get_owner(pfn_to_page(gmfn)) != d) )
        FAILPT("domain doesn't own page");
    if ( oos_pdes && (page_get_owner(pfn_to_page(gmfn)) != NULL) )
        FAILPT("bogus owner for snapshot page");
    if ( page_get_owner(pfn_to_page(smfn)) != NULL )
        FAILPT("shadow page mfn=0x%08x is owned by someone, domid=%d",
               smfn, page_get_owner(pfn_to_page(smfn))->id);

#if 0
    if ( memcmp(&spl2e[DOMAIN_ENTRIES_PER_L2_PAGETABLE],
                &gpl2e[DOMAIN_ENTRIES_PER_L2_PAGETABLE], 
                ((SH_LINEAR_PT_VIRT_START >> L2_PAGETABLE_SHIFT) -
                 DOMAIN_ENTRIES_PER_L2_PAGETABLE) * sizeof(l2_pgentry_t)) )
    {
        for ( i = DOMAIN_ENTRIES_PER_L2_PAGETABLE; 
              i < (SH_LINEAR_PT_VIRT_START >> L2_PAGETABLE_SHIFT);
              i++ )
            printk("+++ (%d) %p %p\n",i,
                   l2_pgentry_val(gpl2e[i]), l2_pgentry_val(spl2e[i]));
        FAILPT("hypervisor entries inconsistent");
    }

    if ( (l2_pgentry_val(spl2e[LINEAR_PT_VIRT_START >> L2_PAGETABLE_SHIFT]) != 
          l2_pgentry_val(gpl2e[LINEAR_PT_VIRT_START >> L2_PAGETABLE_SHIFT])) )
        FAILPT("hypervisor linear map inconsistent");
#endif

    if ( !shadow_mode_external(d) &&
         (l2_pgentry_val(spl2e[SH_LINEAR_PT_VIRT_START >> 
                               L2_PAGETABLE_SHIFT]) != 
          ((smfn << PAGE_SHIFT) | __PAGE_HYPERVISOR)) )
    {
        FAILPT("hypervisor shadow linear map inconsistent %p %p",
               l2_pgentry_val(spl2e[SH_LINEAR_PT_VIRT_START >>
                                    L2_PAGETABLE_SHIFT]),
               (smfn << PAGE_SHIFT) | __PAGE_HYPERVISOR);
    }

    if ( !shadow_mode_external(d) &&
         (l2_pgentry_val(spl2e[PERDOMAIN_VIRT_START >> L2_PAGETABLE_SHIFT]) !=
              ((__pa(d->arch.mm_perdomain_pt) | __PAGE_HYPERVISOR))) )
    {
        FAILPT("hypervisor per-domain map inconsistent saw %p, expected (va=%p) %p",
               l2_pgentry_val(spl2e[PERDOMAIN_VIRT_START >> L2_PAGETABLE_SHIFT]),
               d->arch.mm_perdomain_pt,
               (__pa(d->arch.mm_perdomain_pt) | __PAGE_HYPERVISOR));
    }

    if ( shadow_mode_external(d) )
        limit = L2_PAGETABLE_ENTRIES;
    else
        limit = DOMAIN_ENTRIES_PER_L2_PAGETABLE;

    /* Check the whole L2. */
    for ( i = 0; i < limit; i++ )
        errors += check_pte(d, &l2_pgentry_val(gpl2e[i]), &l2_pgentry_val(spl2e[i]), 2, i, 0, 0);

    unmap_domain_mem(spl2e);
    unmap_domain_mem(gpl2e);

#if 1
    if ( errors )
        printk("check_l2_table returning %d errors\n", errors);
#endif

    return errors;
}

int _check_pagetable(struct exec_domain *ed, char *s)
{
    struct domain *d = ed->domain;
    pagetable_t pt = ed->arch.guest_table;
    unsigned long gptbase = pagetable_val(pt);
    unsigned long ptbase_pfn, smfn;
    unsigned long i;
    l2_pgentry_t *gpl2e, *spl2e;
    unsigned long ptbase_mfn = 0;
    int errors = 0, limit, oos_pdes = 0;

    audit_domain(d);
    shadow_lock(d);

    sh_check_name = s;
    SH_VVLOG("%s-PT Audit", s);
    sh_l2_present = sh_l1_present = 0;
    perfc_incrc(check_pagetable);

    ptbase_pfn = gptbase >> PAGE_SHIFT;
    ptbase_mfn = __gpfn_to_mfn(d, ptbase_pfn);

    if ( !(smfn = __shadow_status(d, ptbase_pfn, PGT_base_page_table)) )
    {
        printk("%s-PT %p not shadowed\n", s, gptbase);
        errors++;
        goto out;
    }
    if ( page_out_of_sync(pfn_to_page(ptbase_mfn)) )
    {
        ptbase_mfn = __shadow_status(d, ptbase_pfn, PGT_snapshot);
        oos_pdes = 1;
        ASSERT(ptbase_mfn);
    }
 
    errors += check_l2_table(d, ptbase_mfn, smfn, oos_pdes);

    gpl2e = (l2_pgentry_t *) map_domain_mem( ptbase_mfn << PAGE_SHIFT );
    spl2e = (l2_pgentry_t *) map_domain_mem( smfn << PAGE_SHIFT );

    /* Go back and recurse. */
    if ( shadow_mode_external(d) )
        limit = L2_PAGETABLE_ENTRIES;
    else
        limit = DOMAIN_ENTRIES_PER_L2_PAGETABLE;

    for ( i = 0; i < limit; i++ )
    {
        unsigned long gl1pfn = l2_pgentry_val(gpl2e[i]) >> PAGE_SHIFT;
        unsigned long gl1mfn = __gpfn_to_mfn(d, gl1pfn);
        unsigned long sl1mfn = l2_pgentry_val(spl2e[i]) >> PAGE_SHIFT;

        if ( l2_pgentry_val(spl2e[i]) != 0 )
        {
            errors += check_l1_table(d, gl1pfn, gl1mfn, sl1mfn, i);
        }
    }

    unmap_domain_mem(spl2e);
    unmap_domain_mem(gpl2e);

    SH_VVLOG("PT verified : l2_present = %d, l1_present = %d",
             sh_l2_present, sh_l1_present);

 out:
    if ( errors )
        BUG();

    shadow_unlock(d);

    return errors;
}

int _check_all_pagetables(struct exec_domain *ed, char *s)
{
    struct domain *d = ed->domain;
    int i;
    struct shadow_status *a;
    unsigned long gmfn;
    int errors = 0;

    shadow_status_noswap = 1;

    sh_check_name = s;
    SH_VVLOG("%s-PT Audit domid=%d", s, d->id);
    sh_l2_present = sh_l1_present = 0;
    perfc_incrc(check_all_pagetables);

    for (i = 0; i < shadow_ht_buckets; i++)
    {
        a = &d->arch.shadow_ht[i];
        while ( a && a->gpfn_and_flags )
        {
            gmfn = __gpfn_to_mfn(d, a->gpfn_and_flags & PGT_mfn_mask);

            switch ( a->gpfn_and_flags & PGT_type_mask )
            {
            case PGT_l1_shadow:
                errors += check_l1_table(d, a->gpfn_and_flags & PGT_mfn_mask,
                                         gmfn, a->smfn, 0);
                break;
            case PGT_l2_shadow:
                errors += check_l2_table(d, gmfn, a->smfn,
                                         page_out_of_sync(pfn_to_page(gmfn)));
                break;
            case PGT_l3_shadow:
            case PGT_l4_shadow:
            case PGT_hl2_shadow:
                BUG(); // XXX - ought to fix this...
                break;
            case PGT_snapshot:
                break;
            default:
                errors++;
                printk("unexpected shadow type %p, gpfn=%p, "
                       "gmfn=%p smfn=%p\n",
                       a->gpfn_and_flags & PGT_type_mask,
                       a->gpfn_and_flags & PGT_mfn_mask,
                       gmfn, a->smfn);
                BUG();
            }
            a = a->next;
        }
    }

    shadow_status_noswap = 0;

    if ( errors )
        BUG();

    return errors;
}

#endif // SHADOW_DEBUG

/*
 * Local variables:
 * mode: C
 * c-set-style: "BSD"
 * c-basic-offset: 4
 * tab-width: 4
 * indent-tabs-mode: nil
 */<|MERGE_RESOLUTION|>--- conflicted
+++ resolved
@@ -60,11 +60,7 @@
         __shadow_sync_mfn(d, gmfn);
     }
 
-<<<<<<< HEAD
-    if ( unlikely(mfn_is_page_table(gmfn)) )
-=======
     if ( unlikely(page_is_page_table(page)) )
->>>>>>> c5ad7bd0
     {
         min_type = shadow_max_pgtable_type(d, gpfn) + PGT_l1_shadow;
         max_type = new_type;
@@ -74,11 +70,7 @@
         min_type = PGT_l1_shadow;
         max_type = PGT_l1_shadow;
     }
-<<<<<<< HEAD
-    FSH_LOG("shadow_promote gpfn=%p gmfn=%p nt=%p min=%p max=%p\n",
-=======
     FSH_LOG("shadow_promote gpfn=%p gmfn=%p nt=%p min=%p max=%p",
->>>>>>> c5ad7bd0
             gmfn, gmfn, new_type, min_type, max_type);
 
     if ( min_type <= max_type )
@@ -107,11 +99,7 @@
     if ( get_page_type(page, PGT_base_page_table) )
     {
         put_page_type(page);
-<<<<<<< HEAD
-        set_bit(_PGC_page_table, &frame_table[gmfn].count_info);
-=======
         set_bit(_PGC_page_table, &page->count_info);
->>>>>>> c5ad7bd0
     }
     else
     {
@@ -237,7 +225,6 @@
         perfc_incr(shadow_l1_pages);
         d->arch.shadow_page_count++;
         break;
-<<<<<<< HEAD
 
     case PGT_l2_shadow:
         perfc_incr(shadow_l2_pages);
@@ -245,15 +232,6 @@
         if ( PGT_l2_page_table == PGT_root_page_table )
             pin = 1;
 
-=======
-
-    case PGT_l2_shadow:
-        perfc_incr(shadow_l2_pages);
-        d->arch.shadow_page_count++;
-        if ( PGT_l2_page_table == PGT_root_page_table )
-            pin = 1;
-
->>>>>>> c5ad7bd0
         break;
 
     case PGT_hl2_shadow:
@@ -321,11 +299,6 @@
 static void inline
 free_shadow_l2_table(struct domain *d, unsigned long smfn)
 {
-<<<<<<< HEAD
-    printk("free_shadow_l2_table(smfn=%p)\n", smfn);
-
-=======
->>>>>>> c5ad7bd0
     unsigned long *pl2e = map_domain_mem(smfn << PAGE_SHIFT);
     int i, external = shadow_mode_external(d);
 
@@ -413,16 +386,12 @@
     // Only use entries that have low bits clear...
     //
     if ( !(entry->writable_pl1e & (sizeof(l1_pgentry_t)-1)) )
-<<<<<<< HEAD
-        put_shadow_ref(entry->writable_pl1e >> PAGE_SHIFT);
-=======
     {
         put_shadow_ref(entry->writable_pl1e >> PAGE_SHIFT);
         entry->writable_pl1e = -2;
     }
     else
         ASSERT( entry->writable_pl1e == -1 );
->>>>>>> c5ad7bd0
 
     // Free the snapshot
     //
@@ -433,24 +402,16 @@
 {
     struct out_of_sync_entry *entry = d->arch.out_of_sync;
     struct out_of_sync_entry **prev = &d->arch.out_of_sync;
-<<<<<<< HEAD
-
-=======
     struct out_of_sync_entry *found = NULL;
 
     // NB: Be careful not to call something that manipulates this list
     //     while walking it.  Collect the results into a separate list
     //     first, then walk that list.
     //
->>>>>>> c5ad7bd0
     while ( entry )
     {
         if ( entry->gmfn == gmfn )
         {
-<<<<<<< HEAD
-            release_out_of_sync_entry(d, entry);
-            *prev = entry = entry->next;
-=======
             // remove from out of sync list
             *prev = entry->next;
 
@@ -459,14 +420,11 @@
             found = entry;
 
             entry = *prev;
->>>>>>> c5ad7bd0
             continue;
         }
         prev = &entry->next;
         entry = entry->next;
     }
-<<<<<<< HEAD
-=======
 
     prev = NULL;
     entry = found;
@@ -484,29 +442,11 @@
         *prev = d->arch.out_of_sync_free;
         d->arch.out_of_sync_free = found;
     }
->>>>>>> c5ad7bd0
 }
 
 static void free_out_of_sync_state(struct domain *d)
 {
     struct out_of_sync_entry *entry;
-<<<<<<< HEAD
-    struct out_of_sync_entry **tail = NULL;
-
-    // Add the list of out-of-sync entries to the free list of entries.
-    // Not the smartest code.  But it works.
-    //
-    for ( entry = d->arch.out_of_sync; entry; entry = entry->next)
-    {
-        release_out_of_sync_entry(d, entry);
-        tail = &entry->next;
-    }
-    if ( tail )
-    {
-        *tail = d->arch.out_of_sync_free;
-        d->arch.out_of_sync_free = d->arch.out_of_sync;
-        d->arch.out_of_sync = NULL;
-=======
 
     // NB: Be careful not to call something that manipulates this list
     //     while walking it.  Remove one item at a time, and always
@@ -519,7 +459,6 @@
 
         entry->next = d->arch.out_of_sync_free;
         d->arch.out_of_sync_free = entry;
->>>>>>> c5ad7bd0
     }
 }
 
@@ -621,19 +560,11 @@
     memcpy(&mpl2e[DOMAIN_ENTRIES_PER_L2_PAGETABLE], 
            &idle_pg_table[DOMAIN_ENTRIES_PER_L2_PAGETABLE],
            HYPERVISOR_ENTRIES_PER_L2_PAGETABLE * sizeof(l2_pgentry_t));
-<<<<<<< HEAD
 
     mpl2e[l2_table_offset(PERDOMAIN_VIRT_START)] =
         mk_l2_pgentry((__pa(d->arch.mm_perdomain_pt) & PAGE_MASK) 
                       | __PAGE_HYPERVISOR);
 
-=======
-
-    mpl2e[l2_table_offset(PERDOMAIN_VIRT_START)] =
-        mk_l2_pgentry((__pa(d->arch.mm_perdomain_pt) & PAGE_MASK) 
-                      | __PAGE_HYPERVISOR);
-
->>>>>>> c5ad7bd0
     // map the phys_to_machine map into the Read-Only MPT space for this domain
     mpl2e[l2_table_offset(RO_MPT_VIRT_START)] =
         mk_l2_pgentry(pagetable_val(ed->arch.phys_table) | __PAGE_HYPERVISOR);
@@ -873,49 +804,6 @@
 }
 
 static void free_out_of_sync_entries(struct domain *d)
-<<<<<<< HEAD
-{
-    struct out_of_sync_entry *x, *n;
-
-    n = d->arch.out_of_sync_extras;
-    while ( (x = n) != NULL )
-    {
-        d->arch.out_of_sync_extras_count--;
-        n = *((struct out_of_sync_entry **)(&x[out_of_sync_extra_size]));
-        xfree(x);
-    }
-
-    d->arch.out_of_sync_extras = NULL;
-    d->arch.out_of_sync_free = NULL;
-    d->arch.out_of_sync = NULL;
-
-    ASSERT(d->arch.out_of_sync_extras_count == 0);
-    FSH_LOG("freed extra out_of_sync entries, now %d",
-            d->arch.out_of_sync_extras_count);
-}
-
-void __shadow_mode_disable(struct domain *d)
-{
-    // This needs rethinking for the full shadow mode stuff.
-    //
-    // Among other things, ref counts need to be restored to a sensible
-    // state for a non-shadow-mode guest...
-    // This is probably easiest to do by stealing code from audit_domain().
-    //
-    BUG();
-
-    free_shadow_pages(d);
-    
-    d->arch.shadow_mode = 0;
-
-    free_shadow_ht_entries(d);
-    free_out_of_sync_entries(d);
-}
-
-static int shadow_mode_table_op(
-    struct domain *d, dom0_shadow_control_t *sc)
-=======
->>>>>>> c5ad7bd0
 {
     struct out_of_sync_entry *x, *n;
 
@@ -1243,12 +1131,8 @@
             // shadow_mode_translate (but not external) sl2 tables hold a
             // ref to their hl2.
             //
-<<<<<<< HEAD
-            get_shadow_ref(hl2mfn);
-=======
             if ( !get_shadow_ref(hl2mfn) )
                 BUG();
->>>>>>> c5ad7bd0
             
             spl2e[l2_table_offset(LINEAR_PT_VIRT_START)] =
                 mk_l2_pgentry((hl2mfn << PAGE_SHIFT) | __PAGE_HYPERVISOR);
@@ -1288,7 +1172,6 @@
     gl1pfn = gl2e >> PAGE_SHIFT;
 
     if ( !(sl1mfn = __shadow_status(d, gl1pfn, PGT_l1_shadow)) )
-<<<<<<< HEAD
     {
         /* This L1 is NOT already shadowed so we need to shadow it. */
         SH_VVLOG("4a: l1 not shadowed");
@@ -1324,7 +1207,8 @@
     ASSERT( !(old_sl2e & _PAGE_PRESENT) );
 #endif
 
-    get_shadow_ref(sl1mfn);
+    if ( !get_shadow_ref(sl1mfn) )
+        BUG();
     l2pde_general(d, &gl2e, &sl2e, sl1mfn);
     __guest_set_l2e(ed, va, gl2e);
     __shadow_set_l2e(ed, va, sl2e);
@@ -1341,9 +1225,13 @@
 
         for ( i = 0; i < L1_PAGETABLE_ENTRIES; i++ )
         {
-            l1pte_propagate_from_guest(d, gpl1e[i], &spl1e[i]);
-            if ( spl1e[i] & _PAGE_PRESENT )
-                get_page_from_l1e(mk_l1_pgentry(spl1e[i]), d);
+            unsigned long sl1e;
+
+            l1pte_propagate_from_guest(d, gpl1e[i], &sl1e);
+            if ( (sl1e & _PAGE_PRESENT) &&
+                 !shadow_get_page_from_l1e(mk_l1_pgentry(sl1e), d) )
+                sl1e = 0;
+            spl1e[i] = sl1e;
         }
     }
 }
@@ -1439,7 +1327,8 @@
         BUG(); /* XXX FIXME: try a shadow flush to free up some memory. */
     }
 
-    get_shadow_ref(smfn);
+    if ( !get_shadow_ref(smfn) )
+        BUG();
 
     original = map_domain_mem(gmfn << PAGE_SHIFT);
     snapshot = map_domain_mem(smfn << PAGE_SHIFT);
@@ -1482,13 +1371,7 @@
 
     ASSERT(spin_is_locked(&d->arch.shadow_lock));
     ASSERT(pfn_is_ram(mfn));
-    //ASSERT((page->u.inuse.type_info & PGT_type_mask) == PGT_writable_page);
-    if (!((page->u.inuse.type_info & PGT_type_mask) == PGT_writable_page))
-    {
-        printk("assertion failed: gpfn=%p gmfn=%p t=%p\n",
-               gpfn, mfn, page->u.inuse.type_info);
-        BUG();
-    }
+    ASSERT((page->u.inuse.type_info & PGT_type_mask) == PGT_writable_page);
 
     FSH_LOG("mark_mfn_out_of_sync(gpfn=%p, mfn=%p) c=%p t=%p",
             gpfn, mfn, page->count_info, page->u.inuse.type_info);
@@ -1519,7 +1402,7 @@
     return entry;
 }
 
-void shadow_mark_out_of_sync(
+void shadow_mark_va_out_of_sync(
     struct exec_domain *ed, unsigned long gpfn, unsigned long mfn, unsigned long va)
 {
     struct out_of_sync_entry *entry =
@@ -1548,7 +1431,8 @@
     // Increment shadow's page count to represent the reference
     // inherent in entry->writable_pl1e
     //
-    get_shadow_ref(sl2e >> PAGE_SHIFT);
+    if ( !get_shadow_ref(sl2e >> PAGE_SHIFT) )
+        BUG();
 
     FSH_LOG("mark_out_of_sync(va=%p -> writable_pl1e=%p)",
             va, entry->writable_pl1e);
@@ -1648,8 +1532,9 @@
             unsigned long old = pt[i];
             unsigned long new = old & ~_PAGE_RW;
 
-            if ( is_l1_shadow )
-                get_page_from_l1e(mk_l1_pgentry(new), d);
+            if ( is_l1_shadow &&
+                 !shadow_get_page_from_l1e(mk_l1_pgentry(new), d) )
+                BUG();
 
             count++;
             pt[i] = new;
@@ -1658,7 +1543,7 @@
                 put_page_from_l1e(mk_l1_pgentry(old), d);
 
             FSH_LOG("removed write access to mfn=%p in smfn=%p entry %x "
-                    "is_l1_shadow=%d\n",
+                    "is_l1_shadow=%d",
                     readonly_mfn, pt_mfn, i, is_l1_shadow);
         }
     }
@@ -1711,431 +1596,6 @@
             a = a->next;
         }
     }
-=======
-    {
-        /* This L1 is NOT already shadowed so we need to shadow it. */
-        SH_VVLOG("4a: l1 not shadowed");
-
-        gl1mfn = __gpfn_to_mfn(d, gl1pfn);
-        if ( unlikely(!gl1mfn) )
-        {
-            // Attempt to use an invalid pfn as an L1 page.
-            // XXX this needs to be more graceful!
-            BUG();
-        }
-
-        if ( unlikely(!(sl1mfn =
-                        alloc_shadow_page(d, gl1pfn, gl1mfn, PGT_l1_shadow))) )
-        {
-            printk("Couldn't alloc an L1 shadow for pfn=%p mfn=%p\n",
-                   gl1pfn, gl1mfn);
-            BUG(); /* XXX Need to deal gracefully with failure. */
-        }
-
-        perfc_incrc(shadow_l1_table_count);
-        init_table = 1;
-    }
-    else
-    {
-        /* This L1 is shadowed already, but the L2 entry is missing. */
-        SH_VVLOG("4b: was shadowed, l2 missing (%p)", sl1mfn);
-    }
-
-#ifndef NDEBUG
-    unsigned long old_sl2e;
-    __shadow_get_l2e(ed, va, &old_sl2e);
-    ASSERT( !(old_sl2e & _PAGE_PRESENT) );
-#endif
-
-    if ( !get_shadow_ref(sl1mfn) )
-        BUG();
-    l2pde_general(d, &gl2e, &sl2e, sl1mfn);
-    __guest_set_l2e(ed, va, gl2e);
-    __shadow_set_l2e(ed, va, sl2e);
-
-    if ( init_table )
-    {
-        gpl1e = (unsigned long *)
-            &(linear_pg_table[l1_linear_offset(va) &
-                              ~(L1_PAGETABLE_ENTRIES-1)]);
-
-        spl1e = (unsigned long *)
-            &(shadow_linear_pg_table[l1_linear_offset(va) &
-                                     ~(L1_PAGETABLE_ENTRIES-1)]);
-
-        for ( i = 0; i < L1_PAGETABLE_ENTRIES; i++ )
-        {
-            unsigned long sl1e;
-
-            l1pte_propagate_from_guest(d, gpl1e[i], &sl1e);
-            if ( (sl1e & _PAGE_PRESENT) &&
-                 !shadow_get_page_from_l1e(mk_l1_pgentry(sl1e), d) )
-                sl1e = 0;
-            spl1e[i] = sl1e;
-        }
-    }
-}
-
-void shadow_invlpg(struct exec_domain *ed, unsigned long va)
-{
-    struct domain *d = ed->domain;
-    unsigned long gpte, spte;
-
-    ASSERT(shadow_mode_enabled(d));
-
-    shadow_lock(d);
-
-    __shadow_sync_va(ed, va);
-
-    // XXX mafetter: will need to think about 4MB pages...
-
-    // It's not strictly necessary to update the shadow here,
-    // but it might save a fault later.
-    //
-    if (__get_user(gpte, (unsigned long *)
-                   &linear_pg_table[va >> PAGE_SHIFT])) {
-        perfc_incrc(shadow_invlpg_faults);
-        return;
-    }
-    l1pte_propagate_from_guest(d, gpte, &spte);
-    shadow_set_l1e(va, spte, 1);
-
-    shadow_unlock(d);
-}
-
-struct out_of_sync_entry *
-shadow_alloc_oos_entry(struct domain *d)
-{
-    struct out_of_sync_entry *f, *extra;
-    unsigned size, i;
-
-    if ( unlikely(d->arch.out_of_sync_free == NULL) )
-    {
-        FSH_LOG("Allocate more fullshadow tuple blocks.");
-
-        size = sizeof(void *) + (out_of_sync_extra_size * sizeof(*f));
-        extra = xmalloc_bytes(size);
-
-        /* XXX Should be more graceful here. */
-        if ( extra == NULL )
-            BUG();
-
-        memset(extra, 0, size);
-
-        /* Record the allocation block so it can be correctly freed later. */
-        d->arch.out_of_sync_extras_count++;
-        *((struct out_of_sync_entry **)&extra[out_of_sync_extra_size]) = 
-            d->arch.out_of_sync_extras;
-        d->arch.out_of_sync_extras = &extra[0];
-
-        /* Thread a free chain through the newly-allocated nodes. */
-        for ( i = 0; i < (out_of_sync_extra_size - 1); i++ )
-            extra[i].next = &extra[i+1];
-        extra[i].next = NULL;
-
-        /* Add the new nodes to the free list. */
-        d->arch.out_of_sync_free = &extra[0];
-    }
-
-    /* Allocate a new node from the quicklist. */
-    f = d->arch.out_of_sync_free;
-    d->arch.out_of_sync_free = f->next;
-
-    return f;
-}
-
-static unsigned long
-shadow_make_snapshot(
-    struct domain *d, unsigned long gpfn, unsigned long gmfn)
-{
-    unsigned long smfn;
-    void *original, *snapshot;
-
-    if ( test_and_set_bit(_PGC_out_of_sync, &frame_table[gmfn].count_info) )
-    {
-        ASSERT(__shadow_status(d, gpfn, PGT_snapshot));
-        return SHADOW_SNAPSHOT_ELSEWHERE;
-    }
-
-    perfc_incrc(shadow_make_snapshot);
-
-    if ( unlikely(!(smfn = alloc_shadow_page(d, gpfn, gmfn, PGT_snapshot))) )
-    {
-        printk("Couldn't alloc fullshadow snapshot for pfn=%p mfn=%p!\n"
-               "Dom%d snapshot_count_count=%d\n",
-               gpfn, gmfn, d->id, d->arch.snapshot_page_count);
-        BUG(); /* XXX FIXME: try a shadow flush to free up some memory. */
-    }
-
-    if ( !get_shadow_ref(smfn) )
-        BUG();
-
-    original = map_domain_mem(gmfn << PAGE_SHIFT);
-    snapshot = map_domain_mem(smfn << PAGE_SHIFT);
-    memcpy(snapshot, original, PAGE_SIZE);
-    unmap_domain_mem(original);
-    unmap_domain_mem(snapshot);
-
-    return smfn;
-}
-
-static void
-shadow_free_snapshot(struct domain *d, struct out_of_sync_entry *entry)
-{
-    void *snapshot;
-
-    if ( entry->snapshot_mfn == SHADOW_SNAPSHOT_ELSEWHERE )
-        return;
-
-    // Clear the out_of_sync bit.
-    //
-    clear_bit(_PGC_out_of_sync, &frame_table[entry->gmfn].count_info);
-
-    // XXX Need to think about how to protect the domain's
-    // information less expensively.
-    //
-    snapshot = map_domain_mem(entry->snapshot_mfn << PAGE_SHIFT);
-    memset(snapshot, 0, PAGE_SIZE);
-    unmap_domain_mem(snapshot);
-
-    put_shadow_ref(entry->snapshot_mfn);
-}
-
-struct out_of_sync_entry *
-shadow_mark_mfn_out_of_sync(struct exec_domain *ed, unsigned long gpfn,
-                             unsigned long mfn)
-{
-    struct domain *d = ed->domain;
-    struct pfn_info *page = &frame_table[mfn];
-    struct out_of_sync_entry *entry = shadow_alloc_oos_entry(d);
-
-    ASSERT(spin_is_locked(&d->arch.shadow_lock));
-    ASSERT(pfn_is_ram(mfn));
-    ASSERT((page->u.inuse.type_info & PGT_type_mask) == PGT_writable_page);
-
-    FSH_LOG("mark_mfn_out_of_sync(gpfn=%p, mfn=%p) c=%p t=%p",
-            gpfn, mfn, page->count_info, page->u.inuse.type_info);
-
-    // XXX this will require some more thought...  Cross-domain sharing and
-    //     modification of page tables?  Hmm...
-    //
-    if ( d != page_get_owner(page) )
-        BUG();
-
-    perfc_incrc(shadow_mark_mfn_out_of_sync_calls);
-
-    entry->gpfn = gpfn;
-    entry->gmfn = mfn;
-    entry->snapshot_mfn = shadow_make_snapshot(d, gpfn, mfn);
-    entry->writable_pl1e = -1;
-
-    // increment guest's ref count to represent the entry in the
-    // full shadow out-of-sync list.
-    //
-    get_page(page, d);
-
-    // Add to the out-of-sync list
-    //
-    entry->next = d->arch.out_of_sync;
-    d->arch.out_of_sync = entry;
-
-    return entry;
-}
-
-void shadow_mark_va_out_of_sync(
-    struct exec_domain *ed, unsigned long gpfn, unsigned long mfn, unsigned long va)
-{
-    struct out_of_sync_entry *entry =
-        shadow_mark_mfn_out_of_sync(ed, gpfn, mfn);
-    unsigned long sl2e;
-
-    // We need the address of shadow PTE that maps @va.
-    // It might not exist yet.  Make sure it's there.
-    //
-    __shadow_get_l2e(ed, va, &sl2e);
-    if ( !(sl2e & _PAGE_PRESENT) )
-    {
-        // either this L1 isn't shadowed yet, or the shadow isn't linked into
-        // the current L2.
-        shadow_map_l1_into_current_l2(va);
-        __shadow_get_l2e(ed, va, &sl2e);
-    }
-    ASSERT(sl2e & _PAGE_PRESENT);
-
-    // NB: this is stored as a machine address.
-    entry->writable_pl1e =
-        ((sl2e & PAGE_MASK) |
-         (sizeof(l1_pgentry_t) * l1_table_offset(va)));
-    ASSERT( !(entry->writable_pl1e & (sizeof(l1_pgentry_t)-1)) );
-
-    // Increment shadow's page count to represent the reference
-    // inherent in entry->writable_pl1e
-    //
-    if ( !get_shadow_ref(sl2e >> PAGE_SHIFT) )
-        BUG();
-
-    FSH_LOG("mark_out_of_sync(va=%p -> writable_pl1e=%p)",
-            va, entry->writable_pl1e);
-}
-
-/*
- * Returns 1 if the snapshot for @gmfn exists and its @index'th entry matches.
- * Returns 0 otherwise.
- */
-static int snapshot_entry_matches(
-    struct exec_domain *ed, unsigned long gmfn, unsigned index)
-{
-    unsigned long gpfn = __mfn_to_gpfn(ed->domain, gmfn);
-    unsigned long smfn = __shadow_status(ed->domain, gpfn, PGT_snapshot);
-    unsigned long *guest, *snapshot;
-    int compare;
-
-    ASSERT( ! IS_INVALID_M2P_ENTRY(gpfn) );
-
-    perfc_incrc(snapshot_entry_matches_calls);
-
-    if ( !smfn )
-        return 0;
-
-    guest    = map_domain_mem(gmfn << PAGE_SHIFT);
-    snapshot = map_domain_mem(smfn << PAGE_SHIFT);
-
-    // This could probably be smarter, but this is sufficent for
-    // our current needs.
-    //
-    compare = (guest[index] == snapshot[index]);
-
-    unmap_domain_mem(guest);
-    unmap_domain_mem(snapshot);
-
-#ifdef PERF_COUNTERS
-    if ( compare )
-        perfc_incrc(snapshot_entry_matches_true);
-#endif
-
-    return compare;
-}
-
-/*
- * Returns 1 if va's shadow mapping is out-of-sync.
- * Returns 0 otherwise.
- */
-int __shadow_out_of_sync(struct exec_domain *ed, unsigned long va)
-{
-    struct domain *d = ed->domain;
-    unsigned long l2mfn = pagetable_val(ed->arch.guest_table) >> PAGE_SHIFT;
-    unsigned long l2e;
-    unsigned long l1mfn;
-
-    ASSERT(spin_is_locked(&d->arch.shadow_lock));
-
-    perfc_incrc(shadow_out_of_sync_calls);
-
-    if ( page_out_of_sync(&frame_table[l2mfn]) &&
-         !snapshot_entry_matches(ed, l2mfn, l2_table_offset(va)) )
-        return 1;
-
-    __guest_get_l2e(ed, va, &l2e);
-    if ( !(l2e & _PAGE_PRESENT) )
-        return 0;
-
-    l1mfn = __gpfn_to_mfn(d, l2e >> PAGE_SHIFT);
-
-    // If the l1 pfn is invalid, it can't be out of sync...
-    if ( !l1mfn )
-        return 0;
-
-    if ( page_out_of_sync(&frame_table[l1mfn]) &&
-         !snapshot_entry_matches(ed, l1mfn, l1_table_offset(va)) )
-        return 1;
-
-    return 0;
-}
-
-static u32 remove_all_write_access_in_ptpage(
-    struct domain *d, unsigned long pt_mfn, unsigned long readonly_mfn)
-{
-    unsigned long *pt = map_domain_mem(pt_mfn << PAGE_SHIFT);
-    unsigned long match =
-        (readonly_mfn << PAGE_SHIFT) | _PAGE_RW | _PAGE_PRESENT;
-    unsigned long mask = PAGE_MASK | _PAGE_RW | _PAGE_PRESENT;
-    int i;
-    u32 count = 0;
-    int is_l1_shadow =
-        ((frame_table[pt_mfn].u.inuse.type_info & PGT_type_mask) ==
-         PGT_l1_shadow);
-
-    for (i = 0; i < L1_PAGETABLE_ENTRIES; i++)
-    {
-        if ( unlikely(((pt[i] ^ match) & mask) == 0) )
-        {
-            unsigned long old = pt[i];
-            unsigned long new = old & ~_PAGE_RW;
-
-            if ( is_l1_shadow &&
-                 !shadow_get_page_from_l1e(mk_l1_pgentry(new), d) )
-                BUG();
-
-            count++;
-            pt[i] = new;
-
-            if ( is_l1_shadow )
-                put_page_from_l1e(mk_l1_pgentry(old), d);
-
-            FSH_LOG("removed write access to mfn=%p in smfn=%p entry %x "
-                    "is_l1_shadow=%d",
-                    readonly_mfn, pt_mfn, i, is_l1_shadow);
-        }
-    }
-
-    unmap_domain_mem(pt);
-
-    return count;
-}
-
-u32 shadow_remove_all_write_access(
-    struct domain *d, unsigned min_type, unsigned max_type, unsigned long gpfn)
-{
-    int i;
-    struct shadow_status *a;
-    unsigned long gmfn = __gpfn_to_mfn(d, gpfn);
-    unsigned long sl1mfn = __shadow_status(d, gpfn, PGT_l1_shadow);
-    u32 count = 0;
-
-    ASSERT(spin_is_locked(&d->arch.shadow_lock));
-    ASSERT(gmfn);
-
-    for (i = 0; i < shadow_ht_buckets; i++)
-    {
-        a = &d->arch.shadow_ht[i];
-        while ( a && a->gpfn_and_flags )
-        {
-            if ( ((a->gpfn_and_flags & PGT_type_mask) >= min_type) &&
-                 ((a->gpfn_and_flags & PGT_type_mask) <= max_type) )
-            {
-                switch ( a->gpfn_and_flags & PGT_type_mask )
-                {
-                case PGT_l1_shadow:
-                    count +=
-                        remove_all_write_access_in_ptpage(d, a->smfn, gmfn);
-                    break;
-                case PGT_l2_shadow:
-                    if ( sl1mfn )
-                        count +=
-                            remove_all_write_access_in_ptpage(d, a->smfn,
-                                                              sl1mfn);
-                    break;
-                case PGT_hl2_shadow:
-                    // nothing to do here...
-                    break;
-                default:
-                    // need to flush this out for 4 level page tables.
-                    BUG();
-                }
-            }
-            a = a->next;
-        }
-    }
 
     return count;
 }
@@ -2168,194 +1628,10 @@
     }
 
     unmap_domain_mem(pl1e);
->>>>>>> c5ad7bd0
 
     return count;
 }
 
-<<<<<<< HEAD
-static u32 remove_all_access_in_page(
-    struct domain *d, unsigned long l1mfn, unsigned long forbidden_gmfn)
-{
-    unsigned long *pl1e = map_domain_mem(l1mfn << PAGE_SHIFT);
-    unsigned long match = (forbidden_gmfn << PAGE_SHIFT) | _PAGE_PRESENT;
-    unsigned long mask  = PAGE_MASK | _PAGE_PRESENT;
-    int i;
-    u32 count = 0;
-    int is_l1_shadow =
-        ((frame_table[l1mfn].u.inuse.type_info & PGT_type_mask) ==
-         PGT_l1_shadow);
-
-    for (i = 0; i < L1_PAGETABLE_ENTRIES; i++)
-    {
-        if ( unlikely(((pl1e[i] ^ match) & mask) == 0) )
-        {
-            unsigned long ol2e = pl1e[i];
-            pl1e[i] = 0;
-            count++;
-
-            if ( is_l1_shadow )
-                put_page_from_l1e(mk_l1_pgentry(ol2e), d);
-            else /* must be an hl2 page */
-                put_page(&frame_table[forbidden_gmfn]);
-        }
-    }
-
-    unmap_domain_mem(pl1e);
-
-    return count;
-}
-
-u32 shadow_remove_all_access(struct domain *d, unsigned long gmfn)
-{
-    int i;
-    struct shadow_status *a;
-    u32 count = 0;
-
-    ASSERT(spin_is_locked(&d->arch.shadow_lock));
-
-    for (i = 0; i < shadow_ht_buckets; i++)
-    {
-        a = &d->arch.shadow_ht[i];
-        while ( a && a->gpfn_and_flags )
-        {
-            if ( ((a->gpfn_and_flags & PGT_type_mask) == PGT_l1_shadow) ||
-                 ((a->gpfn_and_flags & PGT_type_mask) == PGT_hl2_shadow) )
-            {
-                count += remove_all_access_in_page(d, a->smfn, gmfn);
-            }
-            a = a->next;
-        }
-    }
-
-    return count;
-}    
-
-static int resync_all(struct domain *d, u32 stype)
-{
-    struct out_of_sync_entry *entry;
-    unsigned i;
-    unsigned long smfn;
-    unsigned long *guest, *shadow, *snapshot;
-    int need_flush = 0, external = shadow_mode_external(d);
-
-    ASSERT(spin_is_locked(&d->arch.shadow_lock));
-
-    for ( entry = d->arch.out_of_sync; entry; entry = entry->next)
-    {
-        if ( entry->snapshot_mfn == SHADOW_SNAPSHOT_ELSEWHERE )
-            continue;
-
-        if ( !(smfn = __shadow_status(d, entry->gpfn, stype)) )
-            continue;
-
-        FSH_LOG("resyncing t=%p gpfn=%p gmfn=%p smfn=%p snapshot_mfn=%p",
-                stype, entry->gpfn, entry->gmfn, smfn, entry->snapshot_mfn);
-
-        // Compare guest's new contents to its snapshot, validating
-        // and updating its shadow as appropriate.
-        //
-        guest    = map_domain_mem(entry->gmfn         << PAGE_SHIFT);
-        snapshot = map_domain_mem(entry->snapshot_mfn << PAGE_SHIFT);
-        shadow   = map_domain_mem(smfn                << PAGE_SHIFT);
-
-        switch ( stype ) {
-        case PGT_l1_shadow:
-            for ( i = 0; i < L1_PAGETABLE_ENTRIES; i++ )
-            {
-                unsigned new_pte = guest[i];
-                if ( new_pte != snapshot[i] )
-                {
-                    need_flush |= validate_pte_change(d, new_pte, &shadow[i]);
-
-                    // can't update snapshots of linear page tables -- they
-                    // are used multiple times...
-                    //
-                    // snapshot[i] = new_pte;
-                }
-            }
-            break;
-        case PGT_l2_shadow:
-            for ( i = 0; i < L2_PAGETABLE_ENTRIES; i++ )
-            {
-                if ( !is_guest_l2_slot(i) && !external )
-                    continue;
-
-                unsigned new_pde = guest[i];
-                if ( new_pde != snapshot[i] )
-                {
-                    need_flush |= validate_pde_change(d, new_pde, &shadow[i]);
-
-                    // can't update snapshots of linear page tables -- they
-                    // are used multiple times...
-                    //
-                    // snapshot[i] = new_pde;
-                }
-            }
-            break;
-        default:
-            BUG();
-            break;
-        }
-
-        unmap_domain_mem(shadow);
-        unmap_domain_mem(snapshot);
-        unmap_domain_mem(guest);
-    }
-
-    return need_flush;
-}
-
-void __shadow_sync_all(struct domain *d)
-{
-    struct out_of_sync_entry *entry;
-    int need_flush = 0;
-
-    perfc_incrc(shadow_sync_all);
-
-    ASSERT(spin_is_locked(&d->arch.shadow_lock));
-
-    // First, remove all write permissions to the page tables
-    //
-    for ( entry = d->arch.out_of_sync; entry; entry = entry->next)
-    {
-        // Skip entries that have low bits set...  Those aren't
-        // real PTEs.
-        //
-        if ( entry->writable_pl1e & (sizeof(l1_pgentry_t)-1) )
-            continue;
-
-        unsigned long *ppte = map_domain_mem(entry->writable_pl1e);
-        unsigned long opte = *ppte;
-        unsigned long npte = opte & ~_PAGE_RW;
-
-        get_page_from_l1e(mk_l1_pgentry(npte), d);
-        *ppte = npte;
-        put_page_from_l1e(mk_l1_pgentry(opte), d);
-
-        unmap_domain_mem(ppte);
-    }
-
-    // XXX mafetter: SMP perf bug.
-    //
-    // With the current algorithm, we've gotta flush all the TLBs
-    // before we can safely continue.  I don't think we want to
-    // do it this way, so I think we should consider making
-    // entirely private copies of the shadow for each vcpu, and/or
-    // possibly having a mix of private and shared shadow state
-    // (any path from a PTE that grants write access to an out-of-sync
-    // page table page needs to be vcpu private).
-    //
-    flush_tlb_all();
-
-    // Second, resync all L1 pages, then L2 pages, etc...
-    //
-    need_flush |= resync_all(d, PGT_l1_shadow);
-    if ( shadow_mode_translate(d) )
-        need_flush |= resync_all(d, PGT_hl2_shadow);
-    need_flush |= resync_all(d, PGT_l2_shadow);
-
-=======
 u32 shadow_remove_all_access(struct domain *d, unsigned long gmfn)
 {
     int i;
@@ -2522,7 +1798,6 @@
         need_flush |= resync_all(d, PGT_hl2_shadow);
     need_flush |= resync_all(d, PGT_l2_shadow);
 
->>>>>>> c5ad7bd0
     if ( need_flush )
         local_flush_tlb();
 
@@ -2657,11 +1932,7 @@
     struct domain *d = ed->domain;
     unsigned long gmfn = pagetable_val(ed->arch.guest_table) >> PAGE_SHIFT;
     unsigned long gpfn = __mfn_to_gpfn(d, gmfn);
-<<<<<<< HEAD
-    unsigned long smfn, hl2mfn;
-=======
     unsigned long smfn, hl2mfn, old_smfn;
->>>>>>> c5ad7bd0
 
     int max_mode = ( shadow_mode_external(d) ? SHM_external
                      : shadow_mode_translate(d) ? SHM_translate
@@ -2686,19 +1957,12 @@
      */
     if ( unlikely(!(smfn = __shadow_status(d, gpfn, PGT_base_page_table))) )
         smfn = shadow_l2_table(d, gpfn, gmfn);
-<<<<<<< HEAD
-    get_shadow_ref(smfn);
-    if ( pagetable_val(ed->arch.shadow_table) )
-        put_shadow_ref(pagetable_val(ed->arch.shadow_table) >> PAGE_SHIFT);
-    ed->arch.shadow_table = mk_pagetable(smfn << PAGE_SHIFT);
-=======
     if ( !get_shadow_ref(smfn) )
         BUG();
     old_smfn = pagetable_val(ed->arch.shadow_table) >> PAGE_SHIFT;
     ed->arch.shadow_table = mk_pagetable(smfn << PAGE_SHIFT);
     if ( old_smfn )
         put_shadow_ref(old_smfn);
->>>>>>> c5ad7bd0
 
     SH_VVLOG("0: __update_pagetables(gmfn=%p, smfn=%p)", gmfn, smfn);
 
@@ -2723,12 +1987,8 @@
     {
         if ( unlikely(!(hl2mfn = __shadow_status(d, gpfn, PGT_hl2_shadow))) )
             hl2mfn = shadow_hl2_table(d, gpfn, gmfn, smfn);
-<<<<<<< HEAD
-        get_shadow_ref(hl2mfn);
-=======
         if ( !get_shadow_ref(hl2mfn) )
             BUG();
->>>>>>> c5ad7bd0
 
         if ( ed->arch.hl2_vtable )
             unmap_domain_mem(ed->arch.hl2_vtable);
