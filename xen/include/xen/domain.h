--- conflicted
+++ resolved
@@ -6,9 +6,6 @@
  * Arch-specifics.
  */
 
-<<<<<<< HEAD
-extern void arch_do_createdomain(struct exec_domain *d);
-=======
 extern void domain_startofday(void);
 
 extern struct domain *arch_alloc_domain_struct(void);
@@ -16,7 +13,6 @@
 extern void arch_free_domain_struct(struct domain *d);
 
 extern void arch_do_createdomain(struct domain *d);
->>>>>>> 2f32a808
 
 extern int  arch_final_setup_guestos(
     struct exec_domain *d, full_execution_context_t *c);
