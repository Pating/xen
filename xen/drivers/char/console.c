--- conflicted
+++ resolved
@@ -584,13 +584,11 @@
     debugtrace_buf = (unsigned char *)alloc_xenheap_pages(order);
     ASSERT(debugtrace_buf != NULL);
 
-<<<<<<< HEAD
+    memset(debugtrace_buf, '\0', bytes);
+
+    debugtrace_bytes = bytes;
+
     memset(debugtrace_buf, '\0', debugtrace_bytes);
-=======
-    memset(debugtrace_buf, '\0', bytes);
-
-    debugtrace_bytes = bytes;
->>>>>>> c5ad7bd0
 
     return 0;
 }
